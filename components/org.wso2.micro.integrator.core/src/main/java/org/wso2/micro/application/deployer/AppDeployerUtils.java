--- conflicted
+++ resolved
@@ -723,7 +723,6 @@
         return deploymentEngine.getDeployer(directory, extension);
     }
 
-<<<<<<< HEAD
     /**
      * Function to create registry key from registry path
      *
@@ -744,8 +743,6 @@
 
     }
 
-=======
-
     /**
      * Read the property elements inside the given properties element.
      *
@@ -771,5 +768,5 @@
         }
         return props;
     }
->>>>>>> 91693d0f
+
 }