--- conflicted
+++ resolved
@@ -24,11 +24,7 @@
         <artifactId>mi-component-parent</artifactId>
         <groupId>org.wso2.ei</groupId>
         <version>1.1.0-SNAPSHOT</version>
-<<<<<<< HEAD
-        <relativePath>pom.xml</relativePath>
-=======
         <relativePath>../pom.xml</relativePath>
->>>>>>> 1bb7fde4
     </parent>
 
     <modelVersion>4.0.0</modelVersion>
