/*
 * Copyright (c) 2019, WSO2 Inc. (http://www.wso2.org) All Rights Reserved.
 *
 * WSO2 Inc. licenses this file to you under the Apache License,
 * Version 2.0 (the "License"); you may not use this file except
 * in compliance with the License.
 * You may obtain a copy of the License at
 *
 * http://www.apache.org/licenses/LICENSE-2.0
 *
 * Unless required by applicable law or agreed to in writing,
 * software distributed under the License is distributed on an
 * "AS IS" BASIS, WITHOUT WARRANTIES OR CONDITIONS OF ANY
 * KIND, either express or implied. See the License for the
 * specific language governing permissions and limitations
 * under the License.
 */
package org.wso2.carbon.inbound.endpoint.protocol.generic;

import org.apache.commons.logging.Log;
import org.apache.commons.logging.LogFactory;
import org.apache.synapse.SynapseException;
import org.apache.synapse.config.SynapseConfiguration;
import org.apache.synapse.core.SynapseEnvironment;
import org.apache.synapse.inbound.InboundProcessorParams;
import org.apache.synapse.libraries.LibClassLoader;
import org.apache.synapse.startup.quartz.StartUpController;
import org.apache.synapse.task.TaskStartupObserver;
import org.wso2.carbon.inbound.endpoint.common.InboundRequestProcessorImpl;
import org.wso2.carbon.inbound.endpoint.common.InboundTask;
import org.wso2.carbon.inbound.endpoint.protocol.PollingConstants;

import java.lang.reflect.Constructor;
import java.lang.reflect.InvocationTargetException;
import java.util.Iterator;
import java.util.Map;
import java.util.Properties;

import static org.wso2.carbon.inbound.endpoint.protocol.generic.GenericConstants.CRON_EXPRESSION;

public class GenericProcessor extends InboundRequestProcessorImpl implements TaskStartupObserver {

    private GenericPollingConsumer pollingConsumer;
    private Properties properties;
    private String injectingSeq;
    private String onErrorSeq;
    private static final Log log = LogFactory.getLog(GenericProcessor.class);
    private StartUpController startUpController;
    private String classImpl;
    private boolean sequential;
    private String cronExpression;

    private static final String ENDPOINT_POSTFIX = "CLASS" + COMMON_ENDPOINT_POSTFIX;

    public GenericProcessor(String name, String classImpl, Properties properties, long scanInterval,
                            String injectingSeq, String onErrorSeq, SynapseEnvironment synapseEnvironment,
                            boolean coordination, boolean sequential) {
        this.name = name;
        this.properties = properties;
        this.interval = scanInterval;
        this.injectingSeq = injectingSeq;
        this.onErrorSeq = onErrorSeq;
        this.synapseEnvironment = synapseEnvironment;
        this.classImpl = classImpl;
        this.coordination = coordination;
        this.sequential = sequential;
    }

<<<<<<< HEAD
    public GenericProcessor(String name, String classImpl, Properties properties, long scanInterval,
                            String injectingSeq, String onErrorSeq, SynapseEnvironment synapseEnvironment,
                            boolean coordination, boolean sequential, boolean startInPauseMode) {
        this.name = name;
        this.properties = properties;
        this.interval = scanInterval;
=======
    public GenericProcessor(String name, String classImpl, Properties properties, String cronExpression,
                            String injectingSeq, String onErrorSeq, SynapseEnvironment synapseEnvironment,
                            boolean coordination, boolean sequential) {
        this.name = name;
        this.properties = properties;
>>>>>>> 65423fdc
        this.injectingSeq = injectingSeq;
        this.onErrorSeq = onErrorSeq;
        this.synapseEnvironment = synapseEnvironment;
        this.classImpl = classImpl;
        this.coordination = coordination;
        this.sequential = sequential;
<<<<<<< HEAD
        this.startInPausedMode = startInPauseMode;
=======
        this.cronExpression = cronExpression;
>>>>>>> 65423fdc
    }

    public GenericProcessor(InboundProcessorParams params) {
        this.name = params.getName();
        this.properties = params.getProperties();
        if (properties.getProperty(PollingConstants.INBOUND_ENDPOINT_INTERVAL) != null) {
            this.interval = Long.parseLong(properties.getProperty(PollingConstants.INBOUND_ENDPOINT_INTERVAL));
        } else if (properties.getProperty(CRON_EXPRESSION) != null) {
            this.cronExpression = properties.getProperty(CRON_EXPRESSION);
        }
        this.coordination = true;
        if (properties.getProperty(PollingConstants.INBOUND_COORDINATION) != null) {
            this.coordination = Boolean.parseBoolean(properties.getProperty(PollingConstants.INBOUND_COORDINATION));
        }
        this.sequential = true;
        if (properties.getProperty(PollingConstants.INBOUND_ENDPOINT_SEQUENTIAL) != null) {
            this.sequential = Boolean
                    .parseBoolean(properties.getProperty(PollingConstants.INBOUND_ENDPOINT_SEQUENTIAL));
        }
        this.injectingSeq = params.getInjectingSeq();
        this.onErrorSeq = params.getOnErrorSeq();
        this.synapseEnvironment = params.getSynapseEnvironment();
        this.classImpl = params.getClassImpl();
        this.startInPausedMode = params.startInPausedMode();
    }

    public void init() {
        log.info("Inbound listener [" + name + "] is initializing"
                + (this.startInPausedMode ? " but will remain in suspended mode..." : "..."));
        Map<String, ClassLoader> libClassLoaders = SynapseConfiguration.getLibraryClassLoaders();
        Class c = null;
        if (libClassLoaders != null) {
            for (Map.Entry<String, ClassLoader> entry : libClassLoaders.entrySet()) {
                try {
                    if (entry.getValue() instanceof LibClassLoader) {
                        c = entry.getValue().loadClass(classImpl);
                        break;
                    }
                } catch (ClassNotFoundException e) {
                    if (log.isDebugEnabled()) {
                        log.debug("Class " + classImpl + " not found in the classloader of the library " + entry.getKey());
                    }
                }
            }
        }
        if (c == null) {
            try {
                c = Class.forName(classImpl);
            } catch (ClassNotFoundException e) {
                handleException(
                        "Class " + classImpl + " not found. Please check the required class is added to the classpath.", e);
            }
        }
        try {
            Constructor cons;
            if (cronExpression != null && !cronExpression.trim().isEmpty() && !cronExpression.equals("null")) {
                cons = c.getConstructor(Properties.class, String.class, SynapseEnvironment.class, String.class,
                        String.class, String.class, boolean.class, boolean.class);
                pollingConsumer = (GenericPollingConsumer) cons.newInstance(properties, name, synapseEnvironment,
                        cronExpression, injectingSeq, onErrorSeq, coordination, sequential);
            } else {
                cons = c.getConstructor(Properties.class, String.class, SynapseEnvironment.class, long.class,
                                String.class, String.class, boolean.class, boolean.class);
                pollingConsumer = (GenericPollingConsumer) cons.newInstance(properties, name, synapseEnvironment,
                        interval, injectingSeq, onErrorSeq, coordination, sequential);
            }

        } catch (NoSuchMethodException e) {
            handleException("Required constructor is not implemented.", e);
        } catch (InvocationTargetException e) {
            handleException("Unable to create the consumer", e);
        } catch (Exception e) {
            handleException("Unable to create the consumer", e);
        }
        start();
    }

    private void handleException(String msg, Exception ex) {
        log.error(msg, ex);
        throw new SynapseException(ex);
    }

    public void start() {
        try {
            InboundTask task = new GenericTask(pollingConsumer, interval);
            start(task, ENDPOINT_POSTFIX);
        } catch (Exception e) {
            log.error("Could not start Generic Processor. Error starting up scheduler. Error: " + e
                    .getLocalizedMessage());
        }
    }

    /**
     * Stop the inbound polling processor This will be called when inbound is
     * undeployed/redeployed or when server stop
     */
    public void destroy() {
        super.destroy();
        //Terminate polling events
        pollingConsumer.destroy();
    }

    public String getName() {
        return name;
    }

    public void setName(String name) {
        this.name = name;
    }

    public void update() {
        start();
    }

    @Override
    public boolean activate() {
        try {
            pollingConsumer.resume();
        } catch (AbstractMethodError e) {
            throw new UnsupportedOperationException("Unsupported operation 'resume()' for Inbound Endpoint: " + getName() +
                    "If using a WSO2-released inbound, please upgrade to the latest version. " +
                    "If this is a custom inbound, implement the 'resume' logic accordingly.");
        }
        return super.activate();
    }

    @Override
    public boolean deactivate() {
        boolean isTaskDeactivated = super.deactivate();

        if (isTaskDeactivated) {
            try {
                pollingConsumer.pause();
            } catch (AbstractMethodError e) {
                throw new UnsupportedOperationException("Unsupported operation 'pause()' for Inbound Endpoint: " + getName() +
                        "If using a WSO2-released inbound, please upgrade to the latest version. " +
                        "If this is a custom inbound, implement the 'pause' logic accordingly.");
            }
        }
        return isTaskDeactivated;
    }
}<|MERGE_RESOLUTION|>--- conflicted
+++ resolved
@@ -66,31 +66,34 @@
         this.sequential = sequential;
     }
 
-<<<<<<< HEAD
     public GenericProcessor(String name, String classImpl, Properties properties, long scanInterval,
                             String injectingSeq, String onErrorSeq, SynapseEnvironment synapseEnvironment,
                             boolean coordination, boolean sequential, boolean startInPauseMode) {
         this.name = name;
         this.properties = properties;
         this.interval = scanInterval;
-=======
-    public GenericProcessor(String name, String classImpl, Properties properties, String cronExpression,
-                            String injectingSeq, String onErrorSeq, SynapseEnvironment synapseEnvironment,
-                            boolean coordination, boolean sequential) {
-        this.name = name;
-        this.properties = properties;
->>>>>>> 65423fdc
         this.injectingSeq = injectingSeq;
         this.onErrorSeq = onErrorSeq;
         this.synapseEnvironment = synapseEnvironment;
         this.classImpl = classImpl;
         this.coordination = coordination;
         this.sequential = sequential;
-<<<<<<< HEAD
         this.startInPausedMode = startInPauseMode;
-=======
+
+    }
+  
+    public GenericProcessor(String name, String classImpl, Properties properties, String cronExpression,
+                            String injectingSeq, String onErrorSeq, SynapseEnvironment synapseEnvironment,
+                            boolean coordination, boolean sequential) {
+        this.name = name;
+        this.properties = properties;
+        this.injectingSeq = injectingSeq;
+        this.onErrorSeq = onErrorSeq;
+        this.synapseEnvironment = synapseEnvironment;
+        this.classImpl = classImpl;
+        this.coordination = coordination;
+        this.sequential = sequential;
         this.cronExpression = cronExpression;
->>>>>>> 65423fdc
     }
 
     public GenericProcessor(InboundProcessorParams params) {
