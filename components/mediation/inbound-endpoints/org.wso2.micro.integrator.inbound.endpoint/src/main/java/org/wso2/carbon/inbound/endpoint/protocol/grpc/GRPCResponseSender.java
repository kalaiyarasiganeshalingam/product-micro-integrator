/*
 * Copyright (c) 2019, WSO2 Inc. (http://www.wso2.org) All Rights Reserved.
 *
 * WSO2 Inc. licenses this file to you under the Apache License,
 * Version 2.0 (the "License"); you may not use this file except
 * in compliance with the License.
 * You may obtain a copy of the License at
 *
 * http://www.apache.org/licenses/LICENSE-2.0
 *
 * Unless required by applicable law or agreed to in writing,
 * software distributed under the License is distributed on an
 * "AS IS" BASIS, WITHOUT WARRANTIES OR CONDITIONS OF ANY
 * KIND, either express or implied.  See the License for the
 * specific language governing permissions and limitations
 * under the License.
 */

package org.wso2.carbon.inbound.endpoint.protocol.grpc;


import io.grpc.stub.StreamObserver;
import org.apache.commons.logging.Log;
import org.apache.commons.logging.LogFactory;
import org.apache.synapse.MessageContext;
import org.apache.synapse.SynapseException;
import org.apache.synapse.commons.json.JsonUtil;
import org.apache.synapse.core.axis2.Axis2MessageContext;
import org.apache.synapse.inbound.InboundResponseSender;
import org.wso2.carbon.inbound.endpoint.protocol.grpc.util.Event;

import java.io.BufferedReader;
import java.io.IOException;
import java.io.InputStreamReader;

import static org.apache.axis2.Constants.Configuration.MESSAGE_TYPE;

public class GRPCResponseSender implements InboundResponseSender {
    private StreamObserver<Event> responseObserver;
    private static final Log log = LogFactory.getLog(GRPCResponseSender.class.getName());
    GRPCResponseSender(StreamObserver<Event> responseObserver) {
        this.responseObserver = responseObserver;
    }
    @Override
    public void sendBack(MessageContext messageContext) {
        if (responseObserver != null) {
            org.apache.axis2.context.MessageContext msgContext = ((Axis2MessageContext) messageContext).getAxis2MessageContext();
            String content;
            String contentType = msgContext.getProperty(MESSAGE_TYPE).toString();
            if (log.isDebugEnabled()) {
                log.debug("Message content type retrieved in the message is: " + contentType);
            }
            if (contentType.equalsIgnoreCase(InboundGRPCConstants.CONTENT_TYPE_JSON_MIME_TYPE)) {
<<<<<<< HEAD
                StringBuilder stringBuilder = new StringBuilder();
                String line;
                try (BufferedReader bufferedReader = new BufferedReader(new InputStreamReader(
                        JsonUtil.getJsonPayload(msgContext)))) {
=======
                try (BufferedReader bufferedReader = new BufferedReader(new InputStreamReader(JsonUtil.getJsonPayload(msgContext)))) {
                    StringBuilder stringBuilder = new StringBuilder();
                    String line;
>>>>>>> e7d921dd
                    while ((line = bufferedReader.readLine()) != null) {
                        stringBuilder.append(line);
                    }
                    content = stringBuilder.toString();
                } catch (IOException e) {
                    String msg = "Error occurred while converting payload to json. " + e.getMessage();
                    log.error(msg, e);
                    throw new SynapseException(msg, e);
                }
            } else if (contentType.equalsIgnoreCase(InboundGRPCConstants.CONTENT_TYPE_XML_MIME_TYPE) ||
                    contentType.equalsIgnoreCase(InboundGRPCConstants.CONTENT_TYPE_TEXT_MIME_TYPE)) {
                content = msgContext.getEnvelope().getBody().toString();
            } else {
                String msg = "Error occurred when sending response. " + contentType + " type not supported";
                log.error(msg);
                throw new SynapseException(msg);
            }
            if (log.isDebugEnabled()) {
                log.debug("Extracted content: " + content);
            }
            Event.Builder responseBuilder = Event.newBuilder();
            responseBuilder.setPayload(content);
            Event response = responseBuilder.build();
            responseObserver.onNext(response);
            responseObserver.onCompleted();
        } else {
            String msg = "Message context doesn't contain gRPC Response Observer. " +
                    "Please make sure the gRPC call accepts a response ";
            log.error(msg);
            throw new SynapseException(msg);
        }
    }
}<|MERGE_RESOLUTION|>--- conflicted
+++ resolved
@@ -51,16 +51,9 @@
                 log.debug("Message content type retrieved in the message is: " + contentType);
             }
             if (contentType.equalsIgnoreCase(InboundGRPCConstants.CONTENT_TYPE_JSON_MIME_TYPE)) {
-<<<<<<< HEAD
-                StringBuilder stringBuilder = new StringBuilder();
-                String line;
-                try (BufferedReader bufferedReader = new BufferedReader(new InputStreamReader(
-                        JsonUtil.getJsonPayload(msgContext)))) {
-=======
                 try (BufferedReader bufferedReader = new BufferedReader(new InputStreamReader(JsonUtil.getJsonPayload(msgContext)))) {
                     StringBuilder stringBuilder = new StringBuilder();
                     String line;
->>>>>>> e7d921dd
                     while ((line = bufferedReader.readLine()) != null) {
                         stringBuilder.append(line);
                     }
