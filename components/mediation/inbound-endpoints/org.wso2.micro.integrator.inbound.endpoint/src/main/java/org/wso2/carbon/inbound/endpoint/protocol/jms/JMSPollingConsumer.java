--- conflicted
+++ resolved
@@ -683,24 +683,6 @@
     }
 
     public void destroy() {
-<<<<<<< HEAD
-        synchronized (jmsConnectionFactory) {
-            if (destroyed) {
-                if (logger.isDebugEnabled()) {
-                    logger.debug("PollingConsumer already destroyed for Inbound Endpoint: " + name);
-                }
-                return;
-            }
-            writeLock.lock();
-            logger.info("Destroying JMS PollingConsumer hence polling is stopped for Inbound Endpoint: " + name);
-            try {
-                destroyed = true;
-                if (messageConsumer != null) {
-                    jmsConnectionFactory.closeConsumer(messageConsumer, true);
-                }
-                if (session != null) {
-                    jmsConnectionFactory.closeSession(session, true);
-=======
         if (isJmsSpec31) {
             synchronized (jakartaConnectionFactory) {
                 writeLock.lock();
@@ -718,7 +700,6 @@
                     }
                 } finally {
                     writeLock.unlock();
->>>>>>> 4252540c
                 }
             }
         } else {
