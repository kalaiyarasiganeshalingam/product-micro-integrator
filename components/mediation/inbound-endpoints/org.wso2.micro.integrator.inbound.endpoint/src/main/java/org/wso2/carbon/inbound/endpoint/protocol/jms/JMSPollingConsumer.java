/*
 * Copyright (c) 2019, WSO2 Inc. (http://www.wso2.org) All Rights Reserved.
 *
 * WSO2 Inc. licenses this file to you under the Apache License,
 * Version 2.0 (the "License"); you may not use this file except
 * in compliance with the License.
 * You may obtain a copy of the License at
 *
 * http://www.apache.org/licenses/LICENSE-2.0
 *
 * Unless required by applicable law or agreed to in writing,
 * software distributed under the License is distributed on an
 * "AS IS" BASIS, WITHOUT WARRANTIES OR CONDITIONS OF ANY
 * KIND, either express or implied. See the License for the
 * specific language governing permissions and limitations
 * under the License.
 */
package org.wso2.carbon.inbound.endpoint.protocol.jms;

import org.apache.commons.logging.Log;
import org.apache.commons.logging.LogFactory;
import org.apache.synapse.SynapseException;
import org.wso2.carbon.inbound.endpoint.protocol.jms.factory.CachedJMSConnectionFactory;
import org.wso2.carbon.inbound.endpoint.protocol.jms.jakarta.CachedJakartaConnectionFactory;
import org.wso2.carbon.inbound.endpoint.protocol.jms.jakarta.JakartaInjectHandler;
import org.wso2.carbon.inbound.endpoint.protocol.jms.jakarta.JakartaUtils;

import java.util.Date;
import java.util.Properties;
import java.util.concurrent.locks.ReentrantReadWriteLock;
import javax.jms.Connection;
import javax.jms.Destination;
import javax.jms.JMSException;
import javax.jms.Message;
import javax.jms.MessageConsumer;
import javax.jms.Session;

public class JMSPollingConsumer {

    private static final Log logger = LogFactory.getLog(JMSPollingConsumer.class.getName());

    private final ReentrantReadWriteLock rwLock = new ReentrantReadWriteLock();
    private final ReentrantReadWriteLock.ReadLock readLock = rwLock.readLock();
    private final ReentrantReadWriteLock.WriteLock writeLock = rwLock.writeLock();

    private volatile boolean destroyed = false;

    /* Contents used for the process of reconnection */
    private static final int DEFAULT_RETRY_ITERATION = 0;
    private static final int DEFAULT_RETRY_DURATION = 1000;
    private static final double RECONNECTION_PROGRESSION_FACTOR = 2.0;
    private static final long MAX_RECONNECTION_DURATION = 60000;
    private static final int SCALE_FACTOR = 1000;

    private CachedJMSConnectionFactory jmsConnectionFactory;
    private CachedJakartaConnectionFactory jakartaConnectionFactory;
    private JMSInjectHandler injectHandler;
    private JakartaInjectHandler jakartaInjectHandler;
    private long scanInterval;
    private Long lastRanTime;
    private String strUserName;
    private String strPassword;
    private Integer iReceiveTimeout;
    private String replyDestinationName;
    private String name;
    private Properties jmsProperties;
    private boolean isConnected;

    private Long reconnectDuration;
    private long retryDuration;
    private int retryIteration;

    private Connection connection = null;
    private jakarta.jms.Connection jakartaConnection = null;
    private Session session = null;
    private jakarta.jms.Session jakartaSession = null;
    private Destination destination = null;
    private jakarta.jms.Destination jakartaDestination = null;
    private MessageConsumer messageConsumer = null;
    private jakarta.jms.MessageConsumer jakartaMessageConsumer = null;
    private Destination replyDestination = null;
    private jakarta.jms.Destination jakartaReplyDestination = null;

    private int currentNegativeCommitOrAckCount = 0;
    private boolean pollingSuspended = false;
    private int pollingSuspensionLimit = -1;
    private int pollingSuspensionPeriod = JMSConstants.DEFAULT_JMS_CLIENT_POLLING_SUSPENSION_PERIOD;
    private boolean pollingSuspensionEnabled = false; // by default polling is enabled.
    // resets the JMS connection after the polling suspension is enabled.
    // This will create a new subscription
    private boolean resetConnectionAfterPollingSuspension = false;
    private boolean isJmsSpec31 = false;

    public JMSPollingConsumer(Properties jmsProperties, long scanInterval, String name) {
        isJmsSpec31 = JMSConstants.JMS_SPEC_VERSION_3_1.equals(jmsProperties.
                getProperty(JMSConstants.PARAM_JMS_SPEC_VER));
        if (isJmsSpec31) {
            this.jakartaConnectionFactory = new CachedJakartaConnectionFactory(jmsProperties);
        } else {
            this.jmsConnectionFactory = new CachedJMSConnectionFactory(jmsProperties);
        }
        strUserName = jmsProperties.getProperty(JMSConstants.PARAM_JMS_USERNAME);
        strPassword = jmsProperties.getProperty(JMSConstants.PARAM_JMS_PASSWORD);
        this.name = name;
        this.retryIteration = DEFAULT_RETRY_ITERATION;
        this.retryDuration = DEFAULT_RETRY_DURATION;

        String pollingSuspensionLimitValue = jmsProperties
                .getProperty(JMSConstants.JMS_CLIENT_POLLING_RETRIES_BEFORE_SUSPENSION);

        if (pollingSuspensionLimitValue != null) {
            try {
                this.pollingSuspensionLimit = Integer.parseInt(pollingSuspensionLimitValue);
                if (pollingSuspensionLimit > -1) {
                    pollingSuspensionEnabled = true;
                    if (logger.isDebugEnabled()) {
                        logger.debug("Polling suspension is enabled for Inbound Endpoint " + name);
                    }
                    if (pollingSuspensionLimit == 0) {
                        pollingSuspended = true;
                    }
                }
            } catch (NumberFormatException e) {
                throw new SynapseException(
                        "Invalid numeric value for " + JMSConstants.JMS_CLIENT_POLLING_RETRIES_BEFORE_SUSPENSION
                                + ". Inbound Endpoint " + name + " deployment failed.");
            }
            if (pollingSuspensionEnabled) {

                String pollingSuspensionPeriodValue = jmsProperties
                        .getProperty(JMSConstants.JMS_CLIENT_POLLING_SUSPENSION_PERIOD);

                if (pollingSuspensionPeriodValue != null) {
                    try {
                        this.pollingSuspensionPeriod = Integer.parseInt(pollingSuspensionPeriodValue);
                    } catch (NumberFormatException e) {
                        logger.warn("Invalid numeric value for " + JMSConstants.JMS_CLIENT_POLLING_SUSPENSION_PERIOD
                                            + " . Default value of "
                                            + JMSConstants.DEFAULT_JMS_CLIENT_POLLING_SUSPENSION_PERIOD
                                            + " milliseconds will be accounted.");
                    }
                } else {
                    logger.warn("No value specified for pollingSuspensionPeriod, hence default value of 60000 "
                                        + "milliseconds will be accounted.");
                }

                String connectionResetAfterPollingSuspension = jmsProperties
                        .getProperty(JMSConstants.JMS_CLIENT_CONNECTION_RESET_AFTER_POLLING_SUSPENSION);

                if (connectionResetAfterPollingSuspension != null && !connectionResetAfterPollingSuspension.isEmpty()
                        && connectionResetAfterPollingSuspension.trim().equals("true")) {
                    resetConnectionAfterPollingSuspension = true;  // default false
                }

            }
        }

        String strReceiveTimeout = jmsProperties.getProperty(JMSConstants.RECEIVER_TIMEOUT);
        if (strReceiveTimeout != null) {
            try {
                iReceiveTimeout = Integer.parseInt(strReceiveTimeout.trim());
            } catch (NumberFormatException e) {
                logger.warn("Invalid value for transport.jms.ReceiveTimeout : " + strReceiveTimeout);
                iReceiveTimeout = null;
            }
        }

        String strReconnectDuration = jmsProperties.getProperty(JMSConstants.JMS_RETRY_DURATION);
        if (strReconnectDuration != null) {
            try {
                this.reconnectDuration = Long.parseLong(strReconnectDuration.trim());
            } catch (NumberFormatException e) {
                logger.warn("Invalid value for transport.jms.retry.duration : " + strReconnectDuration);
                this.reconnectDuration = null;
            }
        }
        this.replyDestinationName = jmsProperties.getProperty(JMSConstants.PARAM_REPLY_DESTINATION);
        this.scanInterval = scanInterval;
        this.lastRanTime = null;
        this.jmsProperties = jmsProperties;
    }

    /**
     * Register a handler to implement injection of the retrieved message
     *
     * @param injectHandler
     */
    public void registerHandler(JMSInjectHandler injectHandler) {
        this.injectHandler = injectHandler;
    }

    /**
     * Register a handler to implement injection of the retrieved jakarta message
     *
     * @param injectHandler
     */
    public void registerJakartaHandler(JakartaInjectHandler injectHandler) {
        this.jakartaInjectHandler = injectHandler;
    }

    /**
     * This will be called by the task scheduler. If a cycle execution takes
     * more than the schedule interval, tasks will call this method ignoring the
     * interval. Timestamp based check is done to avoid that.
     */
    public void execute() {
        try {
            logger.debug("Executing : JMS Inbound EP : ");
            // Check if the cycles are running in correct interval and start
            // scan
            if (pollingSuspensionLimit == 0) {
                logger.info("Polling is suspended permanently since \""
                                    + JMSConstants.JMS_CLIENT_POLLING_RETRIES_BEFORE_SUSPENSION + "\" is Zero.");
                return;
            }

            long currentTime = (new Date()).getTime();

            if (pollingSuspended) {
                if (lastRanTime + pollingSuspensionPeriod <= currentTime) {
                    pollingSuspended = false;
                    logger.info("Polling re-started since the suspension period of " + pollingSuspensionPeriod + " "
                                        + "milliseconds exceeded.");
                } else {
                    if (logger.isDebugEnabled()) {
                        logger.debug(
                                "Polling is suspended. Polling will be re-activated in " + (pollingSuspensionPeriod - (
                                        currentTime - lastRanTime)) + " milliseconds.");
                    }
                    return;
                }
            }

            if (lastRanTime == null || ((lastRanTime + (scanInterval)) <= currentTime)) {
                lastRanTime = currentTime;
                if (isJmsSpec31) {
                    pollForJakarta();
                } else {
                    poll();
                }
            } else if (logger.isDebugEnabled()) {
                logger.debug("Skip cycle since concurrent rate is higher than the scan interval : JMS Inbound EP ");
            }
            if (logger.isDebugEnabled()) {
                logger.debug("End : JMS Inbound EP : ");
            }
        } catch (Exception e) {
            logger.error("Error while retrieving or injecting JMS message. " + e.getMessage(), e);
        }
    }

    /**
     * Resets the JMS connection if the polling is restarted. This will enable making a new connection
     * and the redelivery attempts that were accounted earlier will be discarded.
     */
    private void resetConnection() {
        logger.info("Resetting the JMS connection.");
        destroy();
        if (isJmsSpec31) {
            jakartaConnectionFactory.createConnection(strUserName, strPassword);
        } else {
            jmsConnectionFactory.createConnection(strUserName, strPassword);
        }
    }

    /**
     * Create connection with broker and retrieve the messages. Then inject
     * according to the registered handler
     */
    public Message poll() {
        logger.debug("Polling JMS messages.");

        try {
            readLock.lock();
            if (destroyed) {
                if (logger.isDebugEnabled()) {
                    logger.debug("Polling skipped since consumer is already destroyed for Inbound Endpoint: " + name);
                }
                return null;
            }
            connection = jmsConnectionFactory.getConnection(strUserName, strPassword);
            if (connection == null) {
                logger.warn("Inbound JMS endpoint unable to get a connection.");
                isConnected = false;
                return null;
            }
            if (retryIteration != DEFAULT_RETRY_ITERATION) {
                logger.info("Reconnection attempt: " + retryIteration + " for the JMS Inbound: " + name
                                    + " was successful!");
                this.retryIteration = DEFAULT_RETRY_ITERATION;
                this.retryDuration = DEFAULT_RETRY_DURATION;
            }
            isConnected = true;
            session = jmsConnectionFactory.getSession(connection);
            //Fixing ESBJAVA-4446
            //Closing the connection if we cannot get a session.
            //Then in the next poll iteration it will create a new connection
            //instead of using cached connection
            if (session == null) {
                logger.warn("Inbound JMS endpoint unable to get a session.");
                jmsConnectionFactory.closeConnection();
                return null;
            }
            destination = jmsConnectionFactory.getDestination(session);
            if (replyDestinationName != null && !replyDestinationName.trim().equals("")) {
                if (logger.isDebugEnabled()) {
                    logger.debug("Using the reply destination as " + replyDestinationName + " in inbound endpoint.");
                }
                replyDestination = jmsConnectionFactory.createDestination(session, replyDestinationName);
            }
            messageConsumer = jmsConnectionFactory.getMessageConsumer(session, destination);
            if (messageConsumer == null) {
                logger.debug("Inbound JMS Endpoint. No JMS consumer initialized. No JMS message received.");
                if (session != null) {
                    jmsConnectionFactory.closeSession(session, true);
                }
                if (connection != null) {
                    jmsConnectionFactory.closeConnection(connection, true);
                }
                return null;
            }
            Message msg = receiveMessage(messageConsumer);
            if (msg == null) {
                logger.debug("Inbound JMS Endpoint. No JMS message received.");
                return null;
            }
            while (msg != null) {
                if (JMSUtils.inferJMSMessageType(msg) == null) {
                    logger.error("Invalid JMS Message type.");
                    return null;
                }

                if (injectHandler != null) {

                    boolean commitOrAck = true;
                    // Set the reply destination and connection
                    if (replyDestination != null) {
                        injectHandler.setReplyDestination(replyDestination);
                    }
                    injectHandler.setConnection(connection);
                    commitOrAck = injectHandler.invoke(msg, name);

                    // if client acknowledgement is selected, and processing
                    // requested ACK
                    if (jmsConnectionFactory.getSessionAckMode() == Session.CLIENT_ACKNOWLEDGE) {
                        if (commitOrAck) {
                            try {
                                msg.acknowledge();
                                if (logger.isDebugEnabled()) {
                                    logger.debug("Message : " + msg.getJMSMessageID() + " acknowledged");
                                }
                            } catch (JMSException e) {
                                logger.error("Error acknowledging message : " + msg.getJMSMessageID(), e);
                            }
                        } else {
                            // recoverSession method is used only in non transacted session
                            if (!jmsConnectionFactory.isTransactedSession()) {
                                jmsConnectionFactory.recoverSession(session, false);
                            }

                            // Need to create a new consumer and session since
                            // we need to rollback the message
                            if (messageConsumer != null) {
                                jmsConnectionFactory.closeConsumer(messageConsumer);
                            }
                            if (session != null) {
                                jmsConnectionFactory.closeSession(session);
                            }
                            session = jmsConnectionFactory.getSession(connection);
                            messageConsumer = jmsConnectionFactory.getMessageConsumer(session, destination);
                        }
                    }
                    // if session was transacted, commit it or rollback
                    if (jmsConnectionFactory.isTransactedSession()) {
                        try {
                            if (session.getTransacted()) {
                                if (commitOrAck) {
                                    session.commit();
                                    if (logger.isDebugEnabled()) {
                                        logger.debug("Session for message : " + msg.getJMSMessageID() + " committed");
                                    }
                                } else {
                                    session.rollback();
                                    if (logger.isDebugEnabled()) {
                                        logger.debug("Session for message : " + msg.getJMSMessageID() + " rolled back");
                                    }
                                }
                            }
                        } catch (JMSException e) {
                            logger.error("Error " + (commitOrAck ? "committing" : "rolling back")
                                                 + " local session txn for message : " + msg.getJMSMessageID(), e);
                        }
                    }

                    if (pollingSuspensionEnabled) {
                        if (!commitOrAck) {
                            currentNegativeCommitOrAckCount++;
                            if (currentNegativeCommitOrAckCount >= pollingSuspensionLimit) {
                                pollingSuspended = true;
                                currentNegativeCommitOrAckCount = 0;
                                logger.info(
                                        "Suspending polling as the pollingSuspensionLimit of " + pollingSuspensionLimit
                                                + " reached. Polling will be re-started after "
                                                + pollingSuspensionPeriod + " milliseconds");
                                if (resetConnectionAfterPollingSuspension) {
                                    resetConnection();
                                }
                                break;
                            }
                        } else {
                            currentNegativeCommitOrAckCount = 0;
                        }
                    }

                } else {
                    return msg;
                }
                msg = receiveMessage(messageConsumer);
            }

        } catch (JMSException e) {
            logger.error("Error while receiving JMS message for " + name, e);
            releaseResources(true);
        } catch (Exception e) {
            logger.error("Error while receiving JMS message for " + name, e);
        } finally {
            if (!isConnected) {
                if (reconnectDuration != null) {
                    retryDuration = reconnectDuration;
                    logger.error("Reconnection attempt : " + (retryIteration++) + " for JMS Inbound : " + name
                                         + " failed. Next retry in " + (retryDuration / SCALE_FACTOR)
                                         + " seconds. (Fixed Interval)");
                } else {
                    retryDuration = (long) (retryDuration * RECONNECTION_PROGRESSION_FACTOR);
                    if (retryDuration > MAX_RECONNECTION_DURATION) {
                        retryDuration = MAX_RECONNECTION_DURATION;
                        logger.info("InitialReconnectDuration reached to MaxReconnectDuration.");
                    }
                    logger.error("Reconnection attempt : " + (retryIteration++) + " for JMS Inbound : " + name
                                         + " failed. Next retry in " + (retryDuration / SCALE_FACTOR) + " seconds");
                }
                try {
                    Thread.sleep(retryDuration);
                } catch (InterruptedException ignore) {
                    Thread.currentThread().interrupt();
                    /* Occurs when the owner of this thread sets the Interrupted flag to TRUE. Inside the sleep method
                       this flag will be checked occasionally and throw an InterruptedException (and reset the flag)
                       whenever its set to true. Ideally, after catching this we should wrap up the work and exist.
                       Since this can only happen during an ESB shutdown it can be ignored here. But as a good
                       practice the Interrupted flag is set back to TRUE in this thread. */
                }
            }
            try {
                releaseResources(false);
            } catch (Exception e) {
                //ignore
            }
            readLock.unlock();
        }
        return null;
    }

    /**
     * Create connection with broker and retrieve the messages. Then inject
     * according to the registered handler
     */
    public jakarta.jms.Message pollForJakarta() {
        logger.debug("Polling JMS messages.");

        try {
            jakartaConnection = jakartaConnectionFactory.getConnection(strUserName, strPassword);
            if (jakartaConnection == null) {
                logger.warn("Inbound JMS endpoint unable to get a connection.");
                isConnected = false;
                return null;
            }
            if (retryIteration != DEFAULT_RETRY_ITERATION) {
                logger.info("Reconnection attempt: " + retryIteration + " for the JMS Inbound: " + name
                        + " was successful!");
                this.retryIteration = DEFAULT_RETRY_ITERATION;
                this.retryDuration = DEFAULT_RETRY_DURATION;
            }
            isConnected = true;
            jakartaSession = jakartaConnectionFactory.getSession(jakartaConnection);
            //Fixing ESBJAVA-4446
            //Closing the connection if we cannot get a session.
            //Then in the next poll iteration it will create a new connection
            //instead of using cached connection
            if (jakartaSession == null) {
                logger.warn("Inbound JMS endpoint unable to get a session.");
                jakartaConnectionFactory.closeConnection();
                return null;
            }
            jakartaDestination = jakartaConnectionFactory.getDestination(jakartaSession);
            if (replyDestinationName != null && !replyDestinationName.trim().equals("")) {
                if (logger.isDebugEnabled()) {
                    logger.debug("Using the reply destination as " + replyDestinationName + " in inbound endpoint.");
                }
                jakartaReplyDestination = jakartaConnectionFactory.createDestination(jakartaSession, replyDestinationName);
            }
            jakartaMessageConsumer = jakartaConnectionFactory.getMessageConsumer(jakartaSession, jakartaDestination);
            if (jakartaMessageConsumer == null) {
                logger.debug("Inbound JMS Endpoint. No JMS consumer initialized. No JMS message received.");
                if (jakartaSession != null) {
                    jakartaConnectionFactory.closeSession(jakartaSession, true);
                }
                if (jakartaConnection != null) {
                    jakartaConnectionFactory.closeConnection(jakartaConnection, true);
                }
                return null;
            }
            jakarta.jms.Message msg = receiveJakartaMessage(jakartaMessageConsumer);
            if (msg == null) {
                logger.debug("Inbound JMS Endpoint. No JMS message received.");
                return null;
            }
            while (msg != null) {
                if (JakartaUtils.inferJMSMessageType(msg) == null) {
                    logger.error("Invalid JMS Message type.");
                    return null;
                }

                if (jakartaInjectHandler != null) {

                    boolean commitOrAck = true;
                    // Set the reply destination and connection
                    if (replyDestination != null) {
                        jakartaInjectHandler.setReplyDestination(jakartaReplyDestination);
                    }
                    jakartaInjectHandler.setConnection(jakartaConnection);
                    commitOrAck = jakartaInjectHandler.invoke(msg, name);

                    // if client acknowledgement is selected, and processing
                    // requested ACK
                    if (jakartaConnectionFactory.getSessionAckMode() == Session.CLIENT_ACKNOWLEDGE) {
                        if (commitOrAck) {
                            try {
                                msg.acknowledge();
                                if (logger.isDebugEnabled()) {
                                    logger.debug("Message : " + msg.getJMSMessageID() + " acknowledged");
                                }
                            } catch (jakarta.jms.JMSException e) {
                                logger.error("Error acknowledging message : " + msg.getJMSMessageID(), e);
                            }
                        } else {
                            // recoverSession method is used only in non transacted session
                            if (!jakartaConnectionFactory.isTransactedSession()) {
                                jakartaConnectionFactory.recoverSession(jakartaSession, false);
                            }

                            // Need to create a new consumer and session since
                            // we need to rollback the message
                            if (jakartaMessageConsumer != null) {
                                jakartaConnectionFactory.closeConsumer(jakartaMessageConsumer);
                            }
                            if (jakartaSession != null) {
                                jakartaConnectionFactory.closeSession(jakartaSession);
                            }
                            jakartaSession = jakartaConnectionFactory.getSession(jakartaConnection);
                            jakartaMessageConsumer = jakartaConnectionFactory.getMessageConsumer(jakartaSession, jakartaDestination);
                        }
                    }
                    // if session was transacted, commit it or rollback
                    if (jakartaConnectionFactory.isTransactedSession()) {
                        try {
                            if (jakartaSession.getTransacted()) {
                                if (commitOrAck) {
                                    jakartaSession.commit();
                                    if (logger.isDebugEnabled()) {
                                        logger.debug("Session for message : " + msg.getJMSMessageID() + " committed");
                                    }
                                } else {
                                    jakartaSession.rollback();
                                    if (logger.isDebugEnabled()) {
                                        logger.debug("Session for message : " + msg.getJMSMessageID() + " rolled back");
                                    }
                                }
                            }
                        } catch (jakarta.jms.JMSException e) {
                            logger.error("Error " + (commitOrAck ? "committing" : "rolling back")
                                    + " local session txn for message : " + msg.getJMSMessageID(), e);
                        }
                    }

                    if (pollingSuspensionEnabled) {
                        if (!commitOrAck) {
                            currentNegativeCommitOrAckCount++;
                            if (currentNegativeCommitOrAckCount >= pollingSuspensionLimit) {
                                pollingSuspended = true;
                                currentNegativeCommitOrAckCount = 0;
                                logger.info(
                                        "Suspending polling as the pollingSuspensionLimit of " + pollingSuspensionLimit
                                                + " reached. Polling will be re-started after "
                                                + pollingSuspensionPeriod + " milliseconds");
                                if (resetConnectionAfterPollingSuspension) {
                                    resetConnection();
                                }
                                break;
                            }
                        } else {
                            currentNegativeCommitOrAckCount = 0;
                        }
                    }

                } else {
                    return msg;
                }
                msg = receiveJakartaMessage(jakartaMessageConsumer);
            }

        } catch (jakarta.jms.JMSException e) {
            logger.error("Error while receiving JMS message for " + name, e);
            releaseResources(true);
        } catch (Exception e) {
            logger.error("Error while receiving JMS message for " + name, e);
        } finally {
            if (!isConnected) {
                if (reconnectDuration != null) {
                    retryDuration = reconnectDuration;
                    logger.error("Reconnection attempt : " + (retryIteration++) + " for JMS Inbound : " + name
                            + " failed. Next retry in " + (retryDuration / SCALE_FACTOR)
                            + " seconds. (Fixed Interval)");
                } else {
                    retryDuration = (long) (retryDuration * RECONNECTION_PROGRESSION_FACTOR);
                    if (retryDuration > MAX_RECONNECTION_DURATION) {
                        retryDuration = MAX_RECONNECTION_DURATION;
                        logger.info("InitialReconnectDuration reached to MaxReconnectDuration.");
                    }
                    logger.error("Reconnection attempt : " + (retryIteration++) + " for JMS Inbound : " + name
                            + " failed. Next retry in " + (retryDuration / SCALE_FACTOR) + " seconds");
                }
                try {
                    Thread.sleep(retryDuration);
                } catch (InterruptedException ignore) {
                    Thread.currentThread().interrupt();
                    /* Occurs when the owner of this thread sets the Interrupted flag to TRUE. Inside the sleep method
                       this flag will be checked occasionally and throw an InterruptedException (and reset the flag)
                       whenever its set to true. Ideally, after catching this we should wrap up the work and exist.
                       Since this can only happen during an ESB shutdown it can be ignored here. But as a good
                       practice the Interrupted flag is set back to TRUE in this thread. */
                }
            }
            releaseResources(false);
        }
        return null;
    }

    /**
     * Release the JMS connection, session and consumer to the pool or forcefully close the resource.
     *
     * @param forcefullyClose false if the resource needs to be released to the pool and true other wise
     */
    private void releaseResources(boolean forcefullyClose) {
        if (messageConsumer != null) {
            jmsConnectionFactory.closeConsumer(messageConsumer, forcefullyClose);
        }
        if (session != null) {
            jmsConnectionFactory.closeSession(session, forcefullyClose);
        }
        if (connection != null) {
            jmsConnectionFactory.closeConnection(connection, forcefullyClose);
        }
        if (jakartaMessageConsumer != null) {
            jakartaConnectionFactory.closeConsumer(jakartaMessageConsumer, forcefullyClose);
        }
        if (jakartaSession != null) {
            jakartaConnectionFactory.closeSession(jakartaSession, forcefullyClose);
        }
        if (jakartaConnection != null) {
            jakartaConnectionFactory.closeConnection(jakartaConnection, forcefullyClose);
        }
    }

    public void destroy() {
<<<<<<< HEAD
        if (isJmsSpec31) {
            synchronized (jakartaConnectionFactory) {
                if (jakartaMessageConsumer != null) {
                    jakartaConnectionFactory.closeConsumer(jakartaMessageConsumer, true);
                }
                if (jakartaSession != null) {
                    jakartaConnectionFactory.closeSession(jakartaSession, true);
                }
                if (jakartaConnection != null) {
                    jakartaConnectionFactory.closeConnection(jakartaConnection, true);
                }
            }
        } else {
            synchronized (jmsConnectionFactory) {
=======
        synchronized (jmsConnectionFactory) {
            writeLock.lock();
            logger.info("Destroying JMS PollingConsumer hence polling is stopped for Inbound Endpoint: " + name);
            try {
                destroyed = true;
>>>>>>> 2cf4eddf
                if (messageConsumer != null) {
                    jmsConnectionFactory.closeConsumer(messageConsumer, true);
                }
                if (session != null) {
                    jmsConnectionFactory.closeSession(session, true);
                }
                if (connection != null) {
                    jmsConnectionFactory.closeConnection(connection, true);
                }
<<<<<<< HEAD
=======
            } finally {
                writeLock.unlock();
>>>>>>> 2cf4eddf
            }
        }
    }

    public void enablePolling() {
        logger.info("JMS PollingConsumer resumed hence polling is started for Inbound Endpoint: " + name);
        destroyed = false;
    }

    private Message receiveMessage(MessageConsumer messageConsumer) throws JMSException {
        Message msg = null;
        if (iReceiveTimeout == null) {
            msg = messageConsumer.receive(1);
        } else if (iReceiveTimeout > 0) {
            msg = messageConsumer.receive(iReceiveTimeout);
        } else {
            msg = messageConsumer.receive();
        }
        return msg;
    }

    private jakarta.jms.Message receiveJakartaMessage(jakarta.jms.MessageConsumer messageConsumer)
            throws jakarta.jms.JMSException {
        jakarta.jms.Message msg = null;
        if (iReceiveTimeout == null) {
            msg = messageConsumer.receive(1);
        } else if (iReceiveTimeout > 0) {
            msg = messageConsumer.receive(iReceiveTimeout);
        } else {
            msg = messageConsumer.receive();
        }
        return msg;
    }

    protected Properties getInboundProperites() {
        return jmsProperties;
    }
}<|MERGE_RESOLUTION|>--- conflicted
+++ resolved
@@ -42,7 +42,6 @@
     private final ReentrantReadWriteLock rwLock = new ReentrantReadWriteLock();
     private final ReentrantReadWriteLock.ReadLock readLock = rwLock.readLock();
     private final ReentrantReadWriteLock.WriteLock writeLock = rwLock.writeLock();
-
     private volatile boolean destroyed = false;
 
     /* Contents used for the process of reconnection */
@@ -468,6 +467,13 @@
         logger.debug("Polling JMS messages.");
 
         try {
+            readLock.lock();
+            if (destroyed) {
+                if (logger.isDebugEnabled()) {
+                    logger.debug("Polling skipped since consumer is already destroyed for Inbound Endpoint: " + name);
+                }
+                return null;
+            }
             jakartaConnection = jakartaConnectionFactory.getConnection(strUserName, strPassword);
             if (jakartaConnection == null) {
                 logger.warn("Inbound JMS endpoint unable to get a connection.");
@@ -640,7 +646,12 @@
                        practice the Interrupted flag is set back to TRUE in this thread. */
                 }
             }
-            releaseResources(false);
+            try {
+                releaseResources(false);
+            } catch (Exception e) {
+                //ignore
+            }
+            readLock.unlock();
         }
         return null;
     }
@@ -672,42 +683,43 @@
     }
 
     public void destroy() {
-<<<<<<< HEAD
         if (isJmsSpec31) {
             synchronized (jakartaConnectionFactory) {
-                if (jakartaMessageConsumer != null) {
-                    jakartaConnectionFactory.closeConsumer(jakartaMessageConsumer, true);
-                }
-                if (jakartaSession != null) {
-                    jakartaConnectionFactory.closeSession(jakartaSession, true);
-                }
-                if (jakartaConnection != null) {
-                    jakartaConnectionFactory.closeConnection(jakartaConnection, true);
+                writeLock.lock();
+                logger.info("Destroying JMS PollingConsumer hence polling is stopped for Inbound Endpoint: " + name);
+                try {
+                    destroyed = true;
+                    if (jakartaMessageConsumer != null) {
+                        jakartaConnectionFactory.closeConsumer(jakartaMessageConsumer, true);
+                    }
+                    if (session != null) {
+                        jakartaConnectionFactory.closeSession(jakartaSession, true);
+                    }
+                    if (connection != null) {
+                        jakartaConnectionFactory.closeConnection(jakartaConnection, true);
+                    }
+                } finally {
+                    writeLock.unlock();
                 }
             }
         } else {
             synchronized (jmsConnectionFactory) {
-=======
-        synchronized (jmsConnectionFactory) {
-            writeLock.lock();
-            logger.info("Destroying JMS PollingConsumer hence polling is stopped for Inbound Endpoint: " + name);
-            try {
-                destroyed = true;
->>>>>>> 2cf4eddf
-                if (messageConsumer != null) {
-                    jmsConnectionFactory.closeConsumer(messageConsumer, true);
-                }
-                if (session != null) {
-                    jmsConnectionFactory.closeSession(session, true);
-                }
-                if (connection != null) {
-                    jmsConnectionFactory.closeConnection(connection, true);
-                }
-<<<<<<< HEAD
-=======
-            } finally {
-                writeLock.unlock();
->>>>>>> 2cf4eddf
+                writeLock.lock();
+                logger.info("Destroying JMS PollingConsumer hence polling is stopped for Inbound Endpoint: " + name);
+                try {
+                    destroyed = true;
+                    if (messageConsumer != null) {
+                        jmsConnectionFactory.closeConsumer(messageConsumer, true);
+                    }
+                    if (session != null) {
+                        jmsConnectionFactory.closeSession(session, true);
+                    }
+                    if (connection != null) {
+                        jmsConnectionFactory.closeConnection(connection, true);
+                    }
+                } finally {
+                    writeLock.unlock();
+                }
             }
         }
     }
