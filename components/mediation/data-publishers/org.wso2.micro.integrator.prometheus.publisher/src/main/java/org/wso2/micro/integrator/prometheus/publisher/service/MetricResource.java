--- conflicted
+++ resolved
@@ -68,11 +68,6 @@
         buildMessage(synCtx);
         synCtx.setProperty("Success", true);
         String query = ((Axis2MessageContext) synCtx).getAxis2MessageContext().getOptions().getTo().getAddress();
-<<<<<<< HEAD
-
-=======
->>>>>>> d9b9309e
-
         OMElement textRootElem = OMAbstractFactory.getOMFactory().createOMElement(BaseConstants.DEFAULT_TEXT_WRAPPER);
 
         log.debug("Retrieving metric data to be published to Prometheus");
@@ -81,11 +76,7 @@
 
         if (metrics != null && !metrics.isEmpty()) {
             log.debug("Retrieving metric data successful");
-<<<<<<< HEAD
-             try {
-=======
             try {
->>>>>>> d9b9309e
                 StringBuilder sbr = metricFormatter.formatMetrics(registry.
                                                                      filteredMetricFamilySamples(parseQuery(query)));
                 textRootElem.setText(sbr.toString());
@@ -110,18 +101,12 @@
     /**
      * Allows you to add "?name[]=metric_name_to_filter_by" to the end of the /metrics URL,
      * in case you don't want the client library to return all metric names.
-<<<<<<< HEAD
-     * (This is the implementation of the parseQuery() method of the Prometheus HTTP Server).
-     *
-     * @param parameter the list of Endpoint URL to be queried
-=======
      * (This is the implementation of the parseQuery() method of the Prometheus HTTP Server
      * https://github.com/prometheus/client_java/blob/master/simpleclient_httpserver/src/main/java/io/prometheus/
      * client/exporter/HTTPServer .java#L110).
      *
      * @param parameter the list of Endpoint URL to be queried
      * @return the set of names used in filtering the required list of metrics
->>>>>>> d9b9309e
      */
     private Set<String> parseQuery(String parameter) throws IOException {
 
@@ -137,8 +122,4 @@
         }
         return names;
     }
-<<<<<<< HEAD
-
-=======
->>>>>>> d9b9309e
 }