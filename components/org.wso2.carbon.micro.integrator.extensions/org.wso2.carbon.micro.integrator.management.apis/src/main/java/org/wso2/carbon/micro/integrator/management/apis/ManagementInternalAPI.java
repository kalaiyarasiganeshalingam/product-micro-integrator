--- conflicted
+++ resolved
@@ -48,6 +48,7 @@
         resourcesList.add(new TaskResource(PREFIX_TASKS));
         resourcesList.add(new SequenceResource(PREFIX_SEQUENCES));
         resourcesList.add(new DataServiceResource(PREFIX_DATA_SERVICES));
+        resourcesList.add(new TemplateResource(PREFIX_TEMPLATES));
 
         resources = new APIResource[resourcesList.size()];
         resources = resourcesList.toArray(resources);
@@ -56,19 +57,6 @@
     private String name;
 
     public APIResource[] getResources() {
-<<<<<<< HEAD
-=======
-
-        APIResource[] resources = new APIResource[8];
-        resources[0] = new ApiResource(PREFIX_APIS);
-        resources[1] = new EndpointResource(PREFIX_ENDPOINTS);
-        resources[2] = new InboundEndpointResource(PREFIX_INBOUND_ENDPOINTS);
-        resources[3] = new ProxyServiceResource(PREFIX_PROXY_SERVICES);
-        resources[4] = new CarbonAppResource(PREFIX_CARBON_APPS);
-        resources[5] = new TaskResource(PREFIX_TASKS);
-        resources[6] = new SequenceResource(PREFIX_SEQUENCES);
-        resources[7] = new TemplateResource(PREFIX_TEMPLATES);
->>>>>>> 013eae76
         return resources;
     }
 
