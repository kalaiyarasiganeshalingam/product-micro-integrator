/*
 * Copyright (c) 2018, WSO2 Inc. (http://www.wso2.org) All Rights Reserved.
 *
 * WSO2 Inc. licenses this file to you under the Apache License,
 * Version 2.0 (the "License"); you may not use this file except
 * in compliance with the License.
 * You may obtain a copy of the License at
 *
 * http://www.apache.org/licenses/LICENSE-2.0
 *
 * Unless required by applicable law or agreed to in writing,
 * software distributed under the License is distributed on an
 * "AS IS" BASIS, WITHOUT WARRANTIES OR CONDITIONS OF ANY
 * KIND, either express or implied. See the License for the
 * specific language governing permissions and limitations
 * under the License.
 */

package org.wso2.carbon.micro.integrator.management.apis;

import java.util.Objects;
import org.apache.axis2.AxisFault;
import org.apache.commons.logging.Log;
import org.apache.commons.logging.LogFactory;
import org.apache.synapse.MessageContext;
import org.apache.synapse.commons.json.JsonUtil;
import org.apache.synapse.rest.RESTConstants;
import org.json.JSONArray;
import org.json.JSONObject;

public class Utils {

    private static Log LOG = LogFactory.getLog(Utils.class);

    public static String getQueryParameter(MessageContext messageContext, String key){
        if (Objects.nonNull(messageContext.getProperty(RESTConstants.REST_QUERY_PARAM_PREFIX + key))){
            return messageContext.getProperty(RESTConstants.REST_QUERY_PARAM_PREFIX + key).toString();
        }
        return null;
    }

    public static void setJsonPayLoad(org.apache.axis2.context.MessageContext axis2MessageContext, JSONObject payload) {

        try {
<<<<<<< HEAD
            JsonUtil.getNewJsonPayload(axis2MessageContext, payload.toString(),  true, true);

=======
            JsonUtil.getNewJsonPayload(axis2MessageContext, payload.toString(), true, true);
>>>>>>> a3a036e3
        } catch (AxisFault axisFault) {
            axis2MessageContext.setProperty(Constants.HTTP_STATUS_CODE, Constants.INTERNAL_SERVER_ERROR);
            LOG.error("Error occurred while setting json payload", axisFault);
        }
        axis2MessageContext.setProperty("messageType", Constants.HEADER_VALUE_APPLICATION_JSON);
        axis2MessageContext.setProperty("ContentType", Constants.HEADER_VALUE_APPLICATION_JSON);
    }

    public static JSONObject createJSONList(int count) {
        JSONObject jsonBody = new JSONObject();
        JSONArray list = new JSONArray();
        jsonBody.put(Constants.COUNT, count);
        jsonBody.put(Constants.LIST, list);
        return jsonBody;
    }

    public static JSONObject createJsonErrorObject(String error) {
        JSONObject errorObject =  new JSONObject();
        errorObject.put("Error", error);
        return errorObject;
    }

    public static boolean isDoingPOST(org.apache.axis2.context.MessageContext axis2MessageContext) {
        if (Constants.HTTP_POST.equals(axis2MessageContext.getProperty(Constants.HTTP_METHOD_PROPERTY))) {
            return true;
        }
        return false;
    }
}<|MERGE_RESOLUTION|>--- conflicted
+++ resolved
@@ -42,12 +42,10 @@
     public static void setJsonPayLoad(org.apache.axis2.context.MessageContext axis2MessageContext, JSONObject payload) {
 
         try {
-<<<<<<< HEAD
-            JsonUtil.getNewJsonPayload(axis2MessageContext, payload.toString(),  true, true);
+            JsonUtil.getNewJsonPayload(axis2MessageContext, payload.toString(), true, true);
 
-=======
             JsonUtil.getNewJsonPayload(axis2MessageContext, payload.toString(), true, true);
->>>>>>> a3a036e3
+
         } catch (AxisFault axisFault) {
             axis2MessageContext.setProperty(Constants.HTTP_STATUS_CODE, Constants.INTERNAL_SERVER_ERROR);
             LOG.error("Error occurred while setting json payload", axisFault);
