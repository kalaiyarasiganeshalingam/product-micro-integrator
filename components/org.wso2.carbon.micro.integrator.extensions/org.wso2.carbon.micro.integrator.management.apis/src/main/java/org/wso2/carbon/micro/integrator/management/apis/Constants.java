--- conflicted
+++ resolved
@@ -28,11 +28,8 @@
     public static final String PREFIX_PROXY_SERVICES = "/proxy-services";
     public static final String PREFIX_TASKS = "/tasks";
     public static final String PREFIX_SEQUENCES = "/sequences";
-<<<<<<< HEAD
     public static final String PREFIX_DATA_SERVICES = "/data-services";
-=======
     public static final String PREFIX_TEMPLATES = "/templates";
->>>>>>> 013eae76
 
     public static final String COUNT = "count";
     public static final String LIST = "list";
@@ -52,8 +49,5 @@
     public static final String NOT_FOUND = "404";
     public static final String INTERNAL_SERVER_ERROR = "500";
 
-<<<<<<< HEAD
     public static final String HEADER_VALUE_APPLICATION_JSON = "application/json";
-=======
->>>>>>> 013eae76
 }