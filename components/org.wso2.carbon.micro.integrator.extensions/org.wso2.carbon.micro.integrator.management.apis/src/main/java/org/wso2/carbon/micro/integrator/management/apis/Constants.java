/*
 * Copyright (c) 2018, WSO2 Inc. (http://www.wso2.org) All Rights Reserved.
 *
 * WSO2 Inc. licenses this file to you under the Apache License,
 * Version 2.0 (the "License"); you may not use this file except
 * in compliance with the License.
 * You may obtain a copy of the License at
 *
 * http://www.apache.org/licenses/LICENSE-2.0
 *
 * Unless required by applicable law or agreed to in writing,
 * software distributed under the License is distributed on an
 * "AS IS" BASIS, WITHOUT WARRANTIES OR CONDITIONS OF ANY
 * KIND, either express or implied. See the License for the
 * specific language governing permissions and limitations
 * under the License.
 */

package org.wso2.carbon.micro.integrator.management.apis;

public class Constants {

    public static final String REST_API_CONTEXT = "/management";
    public static final String PREFIX_APIS = "/apis";
    public static final String PREFIX_CARBON_APPS = "/applications";
    public static final String PREFIX_ENDPOINTS = "/endpoints";
    public static final String PREFIX_INBOUND_ENDPOINTS = "/inbound-endpoints";
    public static final String PREFIX_PROXY_SERVICES = "/proxy-services";
    public static final String PREFIX_TASKS = "/tasks";
    public static final String PREFIX_SEQUENCES = "/sequences";
    public static final String PREFIX_LOGGING = "/logging";
    public static final String PREFIX_DATA_SERVICES = "/data-services";
    public static final String PREFIX_TEMPLATES = "/templates";
    public static final String PREFIX_MESSAGE_PROCESSORS = "/message-processors";

    public static final String COUNT = "count";
    public static final String LIST = "list";
    public static final String NAME = "name";
    public static final String URL = "url";
    public static final String VERSION = "version";
    public static final String CONTAINER = "container";
    public static final String TYPE = "type";
    public static final String METHOD = "method";
    public static final String STATS = "stats";
    public static final String TRACING = "tracing";
    public static final String ENABLED = "enabled";
    public static final String DISABLED = "disabled";
    public static final String MESSAGE = "message";
    public static final String LEVEL = "level";
    public static final String PARENT = "parent";
    public static final String LOGGER_NAME = "loggerName";
    public static final String LOGGING_LEVEL = "loggingLevel";
    public static final String ROOT_LOGGER = "root";

    public static final String NO_ENTITY_BODY = "NO_ENTITY_BODY";
    public static final String HTTP_STATUS_CODE = "HTTP_SC";
    public static final String HTTP_METHOD_GET = "GET";
    public static final String HTTP_METHOD_POST = "POST";
    public static final String HTTP_METHOD_PATCH = "PATCH";
    public static final String NOT_FOUND = "404";
    public static final String INTERNAL_SERVER_ERROR = "500";
<<<<<<< HEAD
    public static final String BAD_REQUEST = "400";
=======

    public static final String HTTP_METHOD_PROPERTY = "HTTP_METHOD";
    public static final String HTTP_POST = "POST";
    public static final String HTTP_GET = "GET";

>>>>>>> 93b0b69a
    public static final String HEADER_VALUE_APPLICATION_JSON = "application/json";

    public static final String MESSAGE_JSON_ATTRIBUTE = "Message";
}<|MERGE_RESOLUTION|>--- conflicted
+++ resolved
@@ -54,21 +54,15 @@
 
     public static final String NO_ENTITY_BODY = "NO_ENTITY_BODY";
     public static final String HTTP_STATUS_CODE = "HTTP_SC";
-    public static final String HTTP_METHOD_GET = "GET";
-    public static final String HTTP_METHOD_POST = "POST";
     public static final String HTTP_METHOD_PATCH = "PATCH";
     public static final String NOT_FOUND = "404";
     public static final String INTERNAL_SERVER_ERROR = "500";
-<<<<<<< HEAD
     public static final String BAD_REQUEST = "400";
-=======
 
     public static final String HTTP_METHOD_PROPERTY = "HTTP_METHOD";
     public static final String HTTP_POST = "POST";
     public static final String HTTP_GET = "GET";
 
->>>>>>> 93b0b69a
     public static final String HEADER_VALUE_APPLICATION_JSON = "application/json";
-
     public static final String MESSAGE_JSON_ATTRIBUTE = "Message";
 }