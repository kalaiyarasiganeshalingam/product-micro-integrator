/*
 * Copyright (c) 2018, WSO2 Inc. (http://www.wso2.org) All Rights Reserved.
 *
 * WSO2 Inc. licenses this file to you under the Apache License,
 * Version 2.0 (the "License"); you may not use this file except
 * in compliance with the License.
 * You may obtain a copy of the License at
 *
 * http://www.apache.org/licenses/LICENSE-2.0
 *
 * Unless required by applicable law or agreed to in writing,
 * software distributed under the License is distributed on an
 * "AS IS" BASIS, WITHOUT WARRANTIES OR CONDITIONS OF ANY
 * KIND, either express or implied. See the License for the
 * specific language governing permissions and limitations
 * under the License.
 */


package org.wso2.carbon.micro.integrator.management.apis;

import org.apache.commons.logging.Log;
import org.apache.commons.logging.LogFactory;
import org.wso2.carbon.inbound.endpoint.internal.http.api.APIResource;
import org.wso2.carbon.inbound.endpoint.internal.http.api.InternalAPI;

import java.util.ArrayList;

import static org.wso2.carbon.micro.integrator.management.apis.Constants.PREFIX_APIS;
import static org.wso2.carbon.micro.integrator.management.apis.Constants.PREFIX_CARBON_APPS;
import static org.wso2.carbon.micro.integrator.management.apis.Constants.PREFIX_CONNECTORS;
import static org.wso2.carbon.micro.integrator.management.apis.Constants.PREFIX_DATA_SERVICES;
import static org.wso2.carbon.micro.integrator.management.apis.Constants.PREFIX_ENDPOINTS;
import static org.wso2.carbon.micro.integrator.management.apis.Constants.PREFIX_INBOUND_ENDPOINTS;
import static org.wso2.carbon.micro.integrator.management.apis.Constants.PREFIX_LOCAL_ENTRIES;
import static org.wso2.carbon.micro.integrator.management.apis.Constants.PREFIX_LOGGING;
import static org.wso2.carbon.micro.integrator.management.apis.Constants.PREFIX_MESSAGE_PROCESSORS;
import static org.wso2.carbon.micro.integrator.management.apis.Constants.PREFIX_MESSAGE_STORE;
import static org.wso2.carbon.micro.integrator.management.apis.Constants.PREFIX_PROXY_SERVICES;
import static org.wso2.carbon.micro.integrator.management.apis.Constants.PREFIX_SEQUENCES;
import static org.wso2.carbon.micro.integrator.management.apis.Constants.PREFIX_TASKS;
import static org.wso2.carbon.micro.integrator.management.apis.Constants.PREFIX_TEMPLATES;
import static org.wso2.carbon.micro.integrator.management.apis.Constants.REST_API_CONTEXT;

public class ManagementInternalApi implements InternalAPI {

    private String name;
    private static Log LOG = LogFactory.getLog(ManagementInternalApi.class);
    private APIResource[] resources;

    public ManagementInternalApi() {

        LOG.warn("Micro Integrator Management REST API is enabled");

        ArrayList<APIResource> resourcesList = new ArrayList<>();
        resourcesList.add(new ApiResource(PREFIX_APIS));
        resourcesList.add(new EndpointResource(PREFIX_ENDPOINTS));
        resourcesList.add(new InboundEndpointResource(PREFIX_INBOUND_ENDPOINTS));
        resourcesList.add(new ProxyServiceResource(PREFIX_PROXY_SERVICES));
        resourcesList.add(new CarbonAppResource(PREFIX_CARBON_APPS));
        resourcesList.add(new TaskResource(PREFIX_TASKS));
        resourcesList.add(new SequenceResource(PREFIX_SEQUENCES));
        resourcesList.add(new DataServiceResource(PREFIX_DATA_SERVICES));
        resourcesList.add(new TemplateResource(PREFIX_TEMPLATES));
        resourcesList.add(new LoggingResource(PREFIX_LOGGING));
        resourcesList.add(new ApiResourceAdapter(PREFIX_MESSAGE_STORE, new MessageStoreResource()));
        resourcesList.add(new MessageProcessorResource(PREFIX_MESSAGE_PROCESSORS));
<<<<<<< HEAD
        resourcesList.add(new ApiResourceAdapter(PREFIX_LOCAL_ENTRIES, new LocalEntryResource()));
=======
        resourcesList.add(new ApiResourceAdapter(PREFIX_CONNECTORS, new ConnectorResource()));
>>>>>>> f9eefd6f

        resources = new APIResource[resourcesList.size()];
        resources = resourcesList.toArray(resources);
    }


    public APIResource[] getResources() {
        return resources;
    }

    public String getContext() {
        return REST_API_CONTEXT;
    }

    public String getName() {
        return name;
    }

    public void setName(String name) {
        this.name = name;
    }
}<|MERGE_RESOLUTION|>--- conflicted
+++ resolved
@@ -65,11 +65,8 @@
         resourcesList.add(new LoggingResource(PREFIX_LOGGING));
         resourcesList.add(new ApiResourceAdapter(PREFIX_MESSAGE_STORE, new MessageStoreResource()));
         resourcesList.add(new MessageProcessorResource(PREFIX_MESSAGE_PROCESSORS));
-<<<<<<< HEAD
         resourcesList.add(new ApiResourceAdapter(PREFIX_LOCAL_ENTRIES, new LocalEntryResource()));
-=======
         resourcesList.add(new ApiResourceAdapter(PREFIX_CONNECTORS, new ConnectorResource()));
->>>>>>> f9eefd6f
 
         resources = new APIResource[resourcesList.size()];
         resources = resourcesList.toArray(resources);
