/*
 *  Copyright (c) 2023, WSO2 LLC (http://www.wso2.org) All Rights Reserved.
 *
 *  Licensed under the Apache License, Version 2.0 (the "License");
 *  you may not use this file except in compliance with the License.
 *  You may obtain a copy of the License at
 *
 *  http://www.apache.org/licenses/LICENSE-2.0
 *
 *  Unless required by applicable law or agreed to in writing, software
 *  distributed under the License is distributed on an "AS IS" BASIS,
 *  WITHOUT WARRANTIES OR CONDITIONS OF ANY KIND, either express or implied.
 *  See the License for the specific language governing permissions and
 *  limitations under the License.
 *
 */
package org.wso2.micro.integrator.utils.utils;

import java.io.PrintWriter;
import java.io.IOException;
import java.io.BufferedReader;
import java.io.InputStreamReader;
import java.io.OutputStreamWriter;

/**
 * A script for getting user input for any text and password
 */
public class InputReader {
    private InputReader() {
        //disable external instantiation
    }

    private static final int BYTE_ARRAY_SIZE = 256;

    public static String readInput() throws IOException {
        byte b [] = new byte [BYTE_ARRAY_SIZE];
        int i = System.in.read(b);
        String msg = "";
        if (i != -1) {
            msg = new String(b).substring(0, i - 1).trim();
        }
        return msg;
    }

    public static String readPassword(String prompt) throws IOException {
<<<<<<< HEAD
        String password = null;
        try (PrintWriter out = new PrintWriter(new OutputStreamWriter(System.out), true);
             BufferedReader in = new BufferedReader(new InputStreamReader(System.in))) {
            while (password == null || password.length() == 0) {
                password = new PasswordPrompt(prompt, out).getPassword(in);
            }
        } catch (IOException e) {
            throw new IOException(e.getMessage());
=======
        try (PrintWriter out = new PrintWriter(new OutputStreamWriter(System.out), true);
             BufferedReader in = new BufferedReader(new InputStreamReader(System.in))) {
            String password = null;
            while (password == null || password.length() == 0) {
                password = new PasswordPrompt(prompt, out).getPassword(in);
            }
            return password;
>>>>>>> e7d921dd
        }
    }
}<|MERGE_RESOLUTION|>--- conflicted
+++ resolved
@@ -43,16 +43,7 @@
     }
 
     public static String readPassword(String prompt) throws IOException {
-<<<<<<< HEAD
         String password = null;
-        try (PrintWriter out = new PrintWriter(new OutputStreamWriter(System.out), true);
-             BufferedReader in = new BufferedReader(new InputStreamReader(System.in))) {
-            while (password == null || password.length() == 0) {
-                password = new PasswordPrompt(prompt, out).getPassword(in);
-            }
-        } catch (IOException e) {
-            throw new IOException(e.getMessage());
-=======
         try (PrintWriter out = new PrintWriter(new OutputStreamWriter(System.out), true);
              BufferedReader in = new BufferedReader(new InputStreamReader(System.in))) {
             String password = null;
@@ -60,7 +51,6 @@
                 password = new PasswordPrompt(prompt, out).getPassword(in);
             }
             return password;
->>>>>>> e7d921dd
         }
     }
 }