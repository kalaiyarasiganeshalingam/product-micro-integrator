/*
 * Copyright (c) 2018, WSO2 Inc. (http://www.wso2.org) All Rights Reserved.
 *
 * WSO2 Inc. licenses this file to you under the Apache License,
 * Version 2.0 (the "License"); you may not use this file except
 * in compliance with the License.
 * you may obtain a copy of the License at
 *
 *  http://www.apache.org/licenses/LICENSE-2.0
 *
 * Unless required by applicable law or agreed to in writing,
 * software distributed under the License is distributed on an
 * "AS IS" BASIS, WITHOUT WARRANTIES OR CONDITIONS OF ANY
 * KIND, either express or implied. See the License for the
 * specific language governing permissions and limitations
 * under the License.
 */
package org.wso2.micro.integrator.initializer.deployment.synapse.deployer;

import org.apache.axiom.om.impl.builder.StAXOMBuilder;
import org.apache.axis2.deployment.DeploymentException;
import org.apache.axis2.engine.AxisConfiguration;
import org.apache.commons.logging.Log;
import org.apache.commons.logging.LogFactory;
import org.apache.synapse.registry.Registry;
import org.wso2.micro.application.deployer.AppDeployerConstants;
import org.wso2.micro.application.deployer.AppDeployerUtils;
import org.wso2.micro.application.deployer.CarbonApplication;
import org.wso2.micro.application.deployer.config.ApplicationConfiguration;
import org.wso2.micro.application.deployer.config.Artifact;
import org.wso2.micro.application.deployer.config.CappFile;
import org.wso2.micro.application.deployer.config.RegistryConfig;
import org.wso2.micro.application.deployer.handler.AppDeploymentHandler;
import org.wso2.micro.integrator.registry.MicroIntegratorRegistry;

import java.io.BufferedReader;
import java.io.File;
import java.io.FileInputStream;
import java.io.FileNotFoundException;
import java.io.IOException;
import java.io.InputStream;
import java.io.InputStreamReader;
import java.util.ArrayList;
import java.util.List;

import static org.wso2.micro.application.deployer.AppDeployerUtils.createRegistryPath;

/**
 * Carbon application deployer to deploy registry artifacts to file based registry
 */
public class FileRegistryResourceDeployer implements AppDeploymentHandler {

    private Registry lightweightRegistry;

    public static final Log log = LogFactory.getLog(FileRegistryResourceDeployer.class);

    private static final String REGISTRY_RESOURCE_TYPE = "registry/resource";
    
    public FileRegistryResourceDeployer(Registry lightweightRegistry) {
        this.lightweightRegistry = lightweightRegistry;
    }

    @Override
    public void deployArtifacts(CarbonApplication carbonApplication, AxisConfiguration axisConfiguration)
                                                                                            throws DeploymentException {
        ApplicationConfiguration appConfig = carbonApplication.getAppConfig();
        List<Artifact.Dependency> deps = appConfig.getApplicationArtifact().getDependencies();

        List<Artifact> artifacts = new ArrayList<Artifact>();
        for (Artifact.Dependency dep : deps) {
            if (dep.getArtifact() != null) {
                artifacts.add(dep.getArtifact());
            }
        }
        deployRegistryArtifacts(artifacts, carbonApplication.getAppNameWithVersion());
    }

    @Override
    public void undeployArtifacts(CarbonApplication carbonApplication, AxisConfiguration axisConfiguration) throws DeploymentException {
        ApplicationConfiguration appConfig = carbonApplication.getAppConfig();
        List<Artifact.Dependency> deps = appConfig.getApplicationArtifact().getDependencies();

        List<Artifact> artifacts = new ArrayList<Artifact>();
        for (Artifact.Dependency dep : deps) {
            if (dep.getArtifact() != null) {
                artifacts.add(dep.getArtifact());
            }
        }
        undeployRegistryArtifacts(artifacts, carbonApplication.getAppNameWithVersion());
    }

    /**
     * Deploys registry artifacts recursively. A Registry artifact can exist as a sub artifact in
     * any type of artifact. Therefore, have to search recursively
     *
     * @param artifacts     - list of artifacts to be deployed
     * @param parentAppName - name of the parent cApp
     */
    private void deployRegistryArtifacts(List<Artifact> artifacts, String parentAppName) {
        artifacts.stream().filter(artifact -> REGISTRY_RESOURCE_TYPE.equals(artifact.getType())).forEach(artifact -> {
            if (log.isDebugEnabled()) {
                log.debug("Deploying registry artifact: " + artifact.getName());
            }
            RegistryConfig regConfig = buildRegistryConfig(artifact, parentAppName);
            writeArtifactToRegistry(regConfig);
        });
    }

    /**
     * Deploys registry artifacts recursively. A Registry artifact can exist as a sub artifact in
     * any type of artifact. Therefore, have to search recursively
     *
     * @param artifacts     - list of artifacts to be deployed
     * @param parentAppName - name of the parent cApp
     */
    private void undeployRegistryArtifacts(List<Artifact> artifacts, String parentAppName) {
        artifacts.stream().filter(artifact -> REGISTRY_RESOURCE_TYPE.equals(artifact.getType())).forEach(artifact -> {
            if (log.isDebugEnabled()) {
                log.debug("Undeploying registry artifact: " + artifact.getName());
            }
            RegistryConfig regConfig = buildRegistryConfig(artifact, parentAppName);
            removeArtifactFromRegistry(regConfig);
        });
    }


    /**
     * Registry config file comes bundled inside the Registry/Resource artifact. Hence have to
     * find the file from the extractedPath of the artifact and build the RegistryConfig instance
     * using the contents of that file.
     *
     * @param artifact - Registry/Resource artifact
     * @return - RegistryConfig instance
     */
    private RegistryConfig buildRegistryConfig(Artifact artifact, String appName) {

        RegistryConfig regConfig = null;
        // get the file path of the registry config file
        List<CappFile> files = artifact.getFiles();
        if (files.size() == 1) {
            String fileName = artifact.getFiles().get(0).getName();
            String regConfigPath = artifact.getExtractedPath() + File.separator + fileName;

            File regConfigFile = new File(regConfigPath);
            if (regConfigFile.exists()) {
                // read the reg config file and build the configuration
                InputStream xmlInputStream = null;
                try {
                    xmlInputStream = new FileInputStream(regConfigFile);
                    regConfig = AppDeployerUtils.populateRegistryConfig(
                            new StAXOMBuilder(xmlInputStream).getDocumentElement());
                } catch (Exception e) {
                    log.error("Error while reading file : " + fileName, e);
                } finally {
                    if (xmlInputStream != null) {
                        try {
                            xmlInputStream.close();
                        } catch (IOException e) {
                            log.error("Error while closing input stream.", e);
                        }
                    }
                }

                if (regConfig != null) {
                    regConfig.setAppName(appName);
                    regConfig.setExtractedPath(artifact.getExtractedPath());
                    regConfig.setParentArtifactName(artifact.getName());
                    regConfig.setConfigFileName(fileName);
                }
            } else {
                log.error("Registry config file not found at : " + regConfigPath);
            }
        } else {
            log.error("Registry/Resource type must have a single file which declares " +
                    "registry configs. But " + files.size() + " files found.");
        }
        return regConfig;
    }


    /**
     * Writes all registry contents (resources) of the given artifact to the registry.
     *
     * @param registryConfig - Artifact instance
     */
    private void writeArtifactToRegistry(RegistryConfig registryConfig){

        // write resources
        List<RegistryConfig.Resourse> resources = registryConfig.getResources();

        for (RegistryConfig.Resourse resource : resources) {
            String filePath = registryConfig.getExtractedPath() + File.separator + AppDeployerConstants.RESOURCES_DIR
                    + File.separator + resource.getFileName();

            // check whether the file exists
            File file = new File(filePath);
            if (!file.exists()) {
                log.error("Specified file to be written as a resource is " + "not found at : " + filePath);
                continue;
            }
            String resourcePath = AppDeployerUtils.computeResourcePath(createRegistryKey(resource.getPath()),resource.getFileName());
            String mediaType = resource.getMediaType();
            ((MicroIntegratorRegistry)lightweightRegistry).addNewNonEmptyResource(resourcePath, false, mediaType,
                                                                                  readResourceContent(file),
                                                                                  resource.getProperties());
        }

        List<RegistryConfig.Collection> collections = registryConfig.getCollections();

        for (RegistryConfig.Collection collection : collections) {
            String filePath = registryConfig.getExtractedPath() + File.separator + AppDeployerConstants.RESOURCES_DIR
                    + File.separator + collection.getDirectory();

            // check whether the file exists
            File file = new File(filePath);
            if (!file.exists()) {
                log.error("Specified file to be written as a resource is " + "not found at : " + filePath);
                continue;
            }
            ((MicroIntegratorRegistry)lightweightRegistry).addNewNonEmptyResource(
                    createRegistryKey(collection.getPath()), true, "", "",
                    collection.getProperties());
        }
    }

    /**
     * Remove all registry contents (resources) of the given artifact from the registry.
     *
     * @param registryConfig - Artifact instance
     */
    private void removeArtifactFromRegistry(RegistryConfig registryConfig){

        // get resources
        List<RegistryConfig.Resourse> resources = registryConfig.getResources();
        for (RegistryConfig.Resourse resource : resources) {
            String filePath = registryConfig.getExtractedPath() + File.separator + AppDeployerConstants.RESOURCES_DIR
                    + File.separator + resource.getFileName();
            // check whether the file exists
            File file = new File(filePath);
            if (!file.exists()) {
                // the file is already deleted.
                continue;
            }
            String resourcePath = AppDeployerUtils.computeResourcePath(createRegistryKey(resource.getPath()),
                                                                       resource.getFileName());
            lightweightRegistry.delete(resourcePath);
        }
    }

    /**
     * Function to create registry key from registry path
     *
     * @param key key of the resource
     * @return
     */
<<<<<<< HEAD
    private String createRegistryKey(RegistryConfig.Resourse resourse) {

        return createRegistryPath(resourse.getPath());
=======
    private String createRegistryKey(String key) {
        String updatedKey;
        if (key.startsWith(GOV_REGISTRY_PATH)) {
            updatedKey = GOV_REGISTRY_PREFIX + key.substring(19);
        } else if (key.startsWith(CONFIG_REGISTRY_PATH)) {
            updatedKey = CONFIG_REGISTRY_PREFIX + key.substring(15);
        } else {
            //Consider default as governance registry
            updatedKey = GOV_REGISTRY_PREFIX + key;
        }
        return updatedKey;

>>>>>>> 91693d0f
    }

    /**
     * Function to retrieve file content to a string
     *
     * @param file target file
     * @return String containing the content of the file
     */
    private String readResourceContent (File file) {

        try (InputStream is = new FileInputStream(file)) {
            long length = file.length();
            // to ensure that file is not larger than Integer.MAX_VALUE.
            if (length > Integer.MAX_VALUE) {
                // File is too large
                log.error("File " + file.getName() + "is too large.");
            }

            StringBuilder strBuilder = new StringBuilder();
            try (BufferedReader bReader = new BufferedReader(new InputStreamReader(is))) {
                String line;
                while ((line = bReader.readLine()) != null) {
                    strBuilder.append(line).append('\n');
                }
            }
            return strBuilder.toString();

        } catch (FileNotFoundException e) {
            log.error("Unable to find file at: " + file.getAbsolutePath(), e);
        } catch (IOException e) {
            log.error("Error occurred while reading the content of file: " + file.getAbsolutePath());
        }
        return null;
    }
}

<|MERGE_RESOLUTION|>--- conflicted
+++ resolved
@@ -253,24 +253,9 @@
      * @param key key of the resource
      * @return
      */
-<<<<<<< HEAD
     private String createRegistryKey(RegistryConfig.Resourse resourse) {
 
         return createRegistryPath(resourse.getPath());
-=======
-    private String createRegistryKey(String key) {
-        String updatedKey;
-        if (key.startsWith(GOV_REGISTRY_PATH)) {
-            updatedKey = GOV_REGISTRY_PREFIX + key.substring(19);
-        } else if (key.startsWith(CONFIG_REGISTRY_PATH)) {
-            updatedKey = CONFIG_REGISTRY_PREFIX + key.substring(15);
-        } else {
-            //Consider default as governance registry
-            updatedKey = GOV_REGISTRY_PREFIX + key;
-        }
-        return updatedKey;
-
->>>>>>> 91693d0f
     }
 
     /**
