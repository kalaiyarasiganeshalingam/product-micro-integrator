/*
 * Copyright (c) 2019, WSO2 Inc. (http://www.wso2.org) All Rights Reserved.
 *
 * WSO2 Inc. licenses this file to you under the Apache License,
 * Version 2.0 (the "License"); you may not use this file except
 * in compliance with the License.
 * You may obtain a copy of the License at
 *
 * http://www.apache.org/licenses/LICENSE-2.0
 *
 * Unless required by applicable law or agreed to in writing,
 * software distributed under the License is distributed on an
 * "AS IS" BASIS, WITHOUT WARRANTIES OR CONDITIONS OF ANY
 * KIND, either express or implied. See the License for the
 * specific language governing permissions and limitations
 * under the License.
 */
package org.wso2.micro.integrator.dataservices.core.description.query;

import org.apache.axis2.databinding.utils.ConverterUtil;
import org.apache.commons.codec.binary.Base64;
import org.apache.commons.lang.StringEscapeUtils;
import org.apache.commons.lang.StringUtils;
import org.apache.commons.logging.Log;
import org.apache.commons.logging.LogFactory;
import org.wso2.micro.integrator.dataservices.common.DBConstants;
import org.wso2.micro.integrator.dataservices.common.DBConstants.AdvancedSQLProps;
import org.wso2.micro.integrator.dataservices.common.DBConstants.AutoCommit;
import org.wso2.micro.integrator.dataservices.common.DBConstants.FaultCodes;
import org.wso2.micro.integrator.dataservices.common.DBConstants.QueryTypes;
import org.wso2.micro.integrator.dataservices.common.DBConstants.RDBMS;
import org.wso2.micro.integrator.dataservices.core.DBUtils;
import org.wso2.micro.integrator.dataservices.core.DataServiceConnection;
import org.wso2.micro.integrator.dataservices.core.DataServiceFault;
import org.wso2.micro.integrator.dataservices.core.TLConnectionStore;
import org.wso2.micro.integrator.dataservices.core.description.config.SQLConfig;
import org.wso2.micro.integrator.dataservices.core.description.event.EventTrigger;
import org.wso2.micro.integrator.dataservices.core.dispatch.BatchDataServiceRequest;
import org.wso2.micro.integrator.dataservices.core.dispatch.BatchRequestParticipant;
import org.wso2.micro.integrator.dataservices.core.dispatch.DispatchStatus;
import org.wso2.micro.integrator.dataservices.core.engine.DataEntry;
import org.wso2.micro.integrator.dataservices.core.engine.DataService;
import org.wso2.micro.integrator.dataservices.core.engine.InternalParam;
import org.wso2.micro.integrator.dataservices.core.engine.InternalParamCollection;
import org.wso2.micro.integrator.dataservices.core.engine.ParamValue;
import org.wso2.micro.integrator.dataservices.core.engine.QueryParam;
import org.wso2.micro.integrator.dataservices.core.engine.Result;
import org.wso2.micro.integrator.dataservices.core.engine.ResultSetWrapper;
import org.wso2.micro.integrator.dataservices.core.sqlparser.LexicalConstants;

import javax.xml.stream.XMLStreamWriter;
import java.io.BufferedReader;
import java.io.ByteArrayInputStream;
import java.io.ByteArrayOutputStream;
import java.io.IOException;
import java.io.InputStream;
import java.io.Reader;
import java.io.StringReader;
import java.math.BigDecimal;
import java.sql.Array;
import java.sql.Blob;
import java.sql.CallableStatement;
import java.sql.Clob;
import java.sql.Connection;
import java.sql.DatabaseMetaData;
import java.sql.Date;
import java.sql.PreparedStatement;
import java.sql.ResultSet;
import java.sql.ResultSetMetaData;
import java.sql.SQLException;
import java.sql.SQLFeatureNotSupportedException;
import java.sql.SQLXML;
import java.sql.Statement;
import java.sql.Struct;
import java.sql.Time;
import java.sql.Timestamp;
import java.sql.Types;
import java.text.ParseException;
import java.util.ArrayList;
import java.util.Arrays;
import java.util.Calendar;
import java.util.Iterator;
import java.util.List;
import java.util.Map;
import java.util.TimeZone;

/**
 * This class represents an SQL query in a data service.
 */
public class SQLQuery extends ExpressionQuery implements BatchRequestParticipant {

    private static final Log log = LogFactory.getLog(SQLQuery.class);

    public static final int DS_QUERY_TYPE_NORMAL = 0x01;

    public static final int DS_QUERY_TYPE_STORED_PROC = 0x02;

    public static final int ORACLE_REF_CURSOR_TYPE = -10;

    private SQLConfig config;

    private int queryType;

    private List<QueryParam> outQueryParams;

    private boolean hasOutParams;

    private boolean resultOnlyOutParams;

    private boolean hasRefCursor;

    private int paramCount;

    private FetchSizeProperty fetchSizeProperty;

    private boolean hasFetchDirection;

    private boolean hasFetchSize;

    private boolean hasMaxFieldSize;

    private boolean hasMaxRows;

    private boolean hasQueryTimeout;

    private int fetchDirection;

    private int fetchSize;

    private int maxFieldSize;

    private int maxRows;

    private int queryTimeout;

    private boolean returnGeneratedKeys;

    private boolean returnUpdatedRowCount;

    private String[] keyColumns;

    private boolean hasBatchQuerySupport;

    private AutoCommit autoCommit;

    private boolean forceStoredProc;

    private boolean forceJDBCBatchReqs;

    private Calendar calendar;

    private boolean timeConvertEnabled = true;

    private QueryType sqlQueryType;

    /**
     * thread local variable to keep the ordinal of the ref cursor if there is any
     */

    private static ThreadLocal<Integer> currentRefCursorOrdinal = new ThreadLocal<Integer>();

    /**
     * thread local variable to keep a PreparedStatement in batch processing
     */
    private ThreadLocal<PreparedStatement> batchPreparedStatement = new ThreadLocal<PreparedStatement>() {
        protected synchronized PreparedStatement initialValue() {
            return null;
        }
    };

    public SQLQuery(DataService dataService, String queryId, String configId, boolean returnGeneratedKeys,
                    boolean returnUpdatedRowCount, String[] keyColumns, String query, List<QueryParam> queryParams,
                    Result result, EventTrigger inputEventTrigger, EventTrigger outputEventTrigger,
                    Map<String, String> advancedProperties, String inputNamespace) throws DataServiceFault {
        super(dataService, queryId, queryParams, query, result, configId, inputEventTrigger, outputEventTrigger,
              advancedProperties, inputNamespace);

        this.returnGeneratedKeys = returnGeneratedKeys;
        this.returnUpdatedRowCount = returnUpdatedRowCount;
        this.keyColumns = keyColumns;
        try {
            this.config = (SQLConfig) this.getDataService().getConfig(this.getConfigId());
        } catch (ClassCastException e) {
            throw new DataServiceFault(e, "Configuration is not an SQL config:"
                    + this.getConfigId());
        }
        this.init(query);
    }

    public static int getCurrentRefCursorOrdinal() {
        return currentRefCursorOrdinal.get();
    }

    public static void setCurrentRefCursorOrdinal(int ordinal) {
        currentRefCursorOrdinal.set(ordinal);
    }

    @Override
    public void init(String query) throws DataServiceFault {
        super.init(query);
        /*check for the type of query executed ie: UPDATE, INSERT, DELETE, SELECT*/
        this.setSqlQueryType(query);
        /* process the advanced/additional properties */
        this.processAdvancedProps(this.getAdvancedProperties());
        this.queryType = this.retrieveQueryType(this.getQuery());
        this.outQueryParams = this.extractOutQueryParams(this.getQueryParams());
        /* check for existence of any ref cursors */
        this.checkRefCursor(this.getQueryParams());
        /* check for existence of any SQL Arrays */
        this.hasOutParams = this.getOutQueryParams().size() > 0;
        /*
         * Create Calendar instance with "UTC" time zone
         * to use when setting timestamp for prepared statements
         * and retrieving timestamps from result sets
         * This time conversion feature can be enabled/disabled
         * using -Ddss.legacy.timezone.mode=true or -Ddss.legacy.timezone.mode=false.
         * Default values are dss.legacy.timezone.mode=false with default timezone "UTC"
         * This default time zone can be set via -Ddss.timezone=
         */
        String userTimeZone = System.getProperty(RDBMS.DSS_TIMERZONE);
        if (userTimeZone == null || userTimeZone.isEmpty()) {
            userTimeZone = RDBMS.TIMEZONE_UTC;
        }
        calendar = Calendar.getInstance(TimeZone.getTimeZone(userTimeZone));
        String legacyTimezoneMode = System.getProperty(RDBMS.DSS_LEGACY_TIMEZONE_MODE);
        if ("true".equalsIgnoreCase(legacyTimezoneMode)) {
            this.timeConvertEnabled = false;
        }
        /*
         * first a result should be available and then check the other necessary
         * conditions
         */
        this.resultOnlyOutParams = this.calculateResultOnlyOutParams();
        /* set the optimal JDBC result set fetch size for mysql */
        if (DBUtils.getChangeFetchSizeForRDBMS(this.getConfig().getProperty(RDBMS.URL))) {
            this.fetchSizeProperty = new FetchSizeProperty(true, Integer.MIN_VALUE);
        } else {
            this.fetchSizeProperty = new FetchSizeProperty(false, 0);
        }
        /* set batch update support for this query */
        try {
            this.hasBatchQuerySupport = this.getDataService().isBatchRequestsEnabled()
                    && (this.isForceJDBCBatchReqs() || this.calculateBatchQuerySupport());
        } catch (DataServiceFault e) {
            this.hasBatchQuerySupport = false;
            log.warn("Unable to determine batch query support for query '" + this.getQueryId()
                    + "' : " + e.getMessage() + " - batch query support is disabled.");
        }
    }

    private boolean calculateResultOnlyOutParams() {
        return (this.getResult() != null)
                && (this.hasRefCursor() || (this.hasOutParams() && ((this.getResult()
                        .getDefaultElementGroup().getAllElements().size() + this.getResult()
                        .getDefaultElementGroup().getAttributeEntries().size()) == this
                        .getOutQueryParams().size())));
    }

    /**
     * Extract the stored proc name from the SQL.
     *
     * @param skipFirstWord
     *            If the first word should be considered the name or not, if
     *            this is true, the second word will be considered as the stored
     *            proc name
     * @return The stored procedure name
     */
    private String extractStoredProcName(boolean skipFirstWord) {
        String sql = this.getQuery();
        String[] tokens = removeSpaces(sql.split("\\s|\\(|\\["));
        if (skipFirstWord) {
            if (tokens.length < 2) {
                return null;
            }
            return tokens[1];
        } else {
            if (tokens.length < 1) {
                return null;
            }
            return tokens[0];
        }
    }

    private static String[] removeSpaces(String[] vals) {
        List<String> result = new ArrayList<String>();
        for (String val : vals) {
            if (val.trim().length() > 0) {
                result.add(val);
            }
        }
        return result.toArray(new String[result.size()]);
    }

    private Object[] getStoredProcFuncProps(String name) throws DataServiceFault, SQLException {
        Connection conn = (Connection) this.getConfig().createConnection()[0];
        DatabaseMetaData md = conn.getMetaData();
        ResultSet rs = null;
        boolean error = true;
        try {
            rs = md.getProcedureColumns(null, null, name, "%");
            Object[] resultMap = new Object[2];
            if (!rs.next()) {
                rs.close();
                rs = md.getFunctionColumns(null, null, name, "%");
            } else {
                rs.close();
                rs = md.getProcedureColumns(null, null, name, "%");
            }
            resultMap[0] = conn;
            resultMap[1] = rs;
            error = false;
            return resultMap;
        } finally {
            if (error) {
                this.releaseResources(rs, null);
            }
        }
    }

    private boolean calculateBatchQuerySupport() throws DataServiceFault {
        Object[] resultMap;
        List<Connection> connections = new ArrayList<Connection>();
        if (this.getConfig().hasJDBCBatchUpdateSupport()) {
            if (this.getQueryType() == SQLQuery.DS_QUERY_TYPE_STORED_PROC) {
                ResultSet rs = null;
                try {
                    resultMap = this.getStoredProcFuncProps(this.extractStoredProcName(true));
                    rs = (ResultSet) resultMap[1];
                    connections.add((Connection) resultMap[0]);
                    if (!rs.next()) {
                        resultMap = this.getStoredProcFuncProps(this.extractStoredProcName(false));
                        rs = (ResultSet) resultMap[1];
                        connections.add((Connection) resultMap[0]);
                        if (!rs.next()) {
                            throw new DataServiceFault(
                                    "Cannot find metadata for the stored procedure");
                        }
                    }
                    /*
                     * stored procedures here can only have IN params and
                     * results which only returns an integer, which has the
                     * update count, all other situations are not supported for
                     * batch updates
                     */
                    StoredProcMetadataCollection mdCollection = new StoredProcMetadataCollection(rs);
                    for (StoredProcMetadataEntry entry : mdCollection.getEntries()) {
                        switch (entry.getColumnReturn()) {
                        case DatabaseMetaData.procedureColumnIn:
                            break;
                        case DatabaseMetaData.procedureColumnReturn:
                            if (!(entry.getColumnDataType() == Types.INTEGER
                                    || entry.getColumnDataType() == Types.BIGINT || entry
                                        .getColumnDataType() == Types.DECIMAL)) {
                                return false;
                            }
                            break;
                        default:
                            return false;
                        }
                    }
                    return true;
                } catch (Throwable e) {
                    throw new DataServiceFault("Error in retrieving database metadata.");
                } finally {
                    try {
                        if (rs != null) {
                            rs.close();
                        }
                        for (Connection aCon : connections) {
                            aCon.close();
                        }
                    } catch (SQLException ignore) {
                    }
                }
            } else {
                return true;
            }
        } else {
            return false;
        }
    }

    public AutoCommit getAutoCommit() {
        return autoCommit;
    }

    public boolean hasBatchQuerySupport() {
        return hasBatchQuerySupport;
    }

    private PreparedStatement getBatchPreparedStatement() {
        return batchPreparedStatement.get();
    }

    private void setBatchPreparedStatement(PreparedStatement val) {
        batchPreparedStatement.set(val);
    }

    public String[] getKeyColumns() {
        return keyColumns;
    }

    public boolean isReturnGeneratedKeys() {
        return returnGeneratedKeys;
    }

    public boolean isReturnUpdatedRowCount() {
        return returnUpdatedRowCount;
    }

    public boolean isForceStoredProc() {
        return forceStoredProc;
    }

    public boolean isForceJDBCBatchReqs() {
        return forceJDBCBatchReqs;
    }

    private void processAdvancedProps(Map<String, String> props) throws DataServiceFault {
        if (props == null) {
            return;
        }
        /* process fetch direction */
        String fetchDirectionProp = props.get(RDBMS.FETCH_DIRECTION);
        if (!DBUtils.isEmptyString(fetchDirectionProp)) {
            fetchDirectionProp = fetchDirectionProp.trim();
            if (AdvancedSQLProps.FETCH_DIRECTION_FORWARD.equals(fetchDirectionProp)) {
                this.fetchDirection = ResultSet.FETCH_FORWARD;
            } else if (AdvancedSQLProps.FETCH_DIRECTION_REVERSE.equals(fetchDirectionProp)) {
                this.fetchDirection = ResultSet.FETCH_REVERSE;
            } else {
                throw new DataServiceFault("Invalid fetch direction: " + fetchDirectionProp
                        + ", valid values are {'" + AdvancedSQLProps.FETCH_DIRECTION_FORWARD
                        + "', '" + AdvancedSQLProps.FETCH_DIRECTION_REVERSE + "'}");
            }
            this.hasFetchDirection = true;
        } else {
            this.hasFetchDirection = false;
        }
        /* process fetch size */
        String fetchSizeProp = props.get(RDBMS.FETCH_SIZE);
        if (!DBUtils.isEmptyString(fetchSizeProp)) {
            fetchSizeProp = fetchSizeProp.trim();
            try {
                this.fetchSize = Integer.parseInt(fetchSizeProp);
            } catch (NumberFormatException e) {
                throw new DataServiceFault(e, "Invalid fetch size: " + fetchSizeProp
                        + ", fetch size should be an integer");
            }
            this.hasFetchSize = true;
        } else {
            this.hasFetchSize = false;
        }
        /* process max field size */
        String maxFieldSizeProp = props.get(RDBMS.MAX_FIELD_SIZE);
        if (!DBUtils.isEmptyString(maxFieldSizeProp)) {
            maxFieldSizeProp = maxFieldSizeProp.trim();
            try {
                this.maxFieldSize = Integer.parseInt(maxFieldSizeProp);
                if (this.maxFieldSize <= 0) {
                    throw new DataServiceFault("Invalid maximum field size: " + maxFieldSizeProp
                            + ", maximum field size should be a positive integer");
                }
            } catch (NumberFormatException e) {
                throw new DataServiceFault(e, "Invalid maximum field size: " + maxFieldSizeProp
                        + ", maximum field size should be a positive integer");
            }
            this.hasMaxFieldSize = true;
        } else {
            this.hasMaxFieldSize = false;
        }
        /* process max rows */
        String maxRowsProp = props.get(RDBMS.MAX_ROWS);
        if (!DBUtils.isEmptyString(maxRowsProp)) {
            maxRowsProp = maxRowsProp.trim();
            try {
                this.maxRows = Integer.parseInt(maxRowsProp);
                if (this.maxRows <= 0) {
                    throw new DataServiceFault("Invalid maximum rows: " + maxRowsProp
                            + ", maximum rows should be a positive integer");
                }
            } catch (NumberFormatException e) {
                throw new DataServiceFault(e, "Invalid maximum rows: " + maxRowsProp
                        + ", maximum rows should be a positive integer");
            }
            this.hasMaxRows = true;
        } else {
            this.hasMaxRows = false;
        }
        /* process query timeout */
        String queryTimeoutProp = props.get(RDBMS.QUERY_TIMEOUT);
        if (!DBUtils.isEmptyString(queryTimeoutProp)) {
            queryTimeoutProp = queryTimeoutProp.trim();
            try {
                this.queryTimeout = Integer.parseInt(queryTimeoutProp);
                if (this.queryTimeout <= 0) {
                    throw new DataServiceFault("Invalid query timeout: " + queryTimeoutProp
                            + ", query timeout be a positive integer");
                }
            } catch (NumberFormatException e) {
                throw new DataServiceFault(e, "Invalid query timeout: " + queryTimeoutProp
                        + ", query timeout be a positive integer");
            }
            this.hasQueryTimeout = true;
        } else {
            this.hasQueryTimeout = false;
        }
        /* auto commit */
        /* first check local auto commit setting */
        String autoCommitProp = props.get(RDBMS.AUTO_COMMIT);
        if (!DBUtils.isEmptyString(autoCommitProp)) {
            autoCommitProp = autoCommitProp.trim();
            try {
                boolean acBool = Boolean.parseBoolean(autoCommitProp);
                if (acBool) {
                    this.autoCommit = AutoCommit.AUTO_COMMIT_ON;
                } else {
                    this.autoCommit = AutoCommit.AUTO_COMMIT_OFF;
                }
            } catch (Exception e) {
                throw new DataServiceFault(e, "Invalid autocommit value: " + autoCommitProp
                        + ", autocommit should be a boolean value");
            }
        } else {
            /* global auto commit setting */
            this.autoCommit = this.getConfig().getAutoCommit();
        }
        /* force stored procedure */
        String forceStoredProc = props.get(RDBMS.FORCE_STORED_PROC);
        if (!DBUtils.isEmptyString(forceStoredProc)) {
            this.forceStoredProc = Boolean.parseBoolean(forceStoredProc);
        }
        /* force JDBC batch requests */
        String forceJDBCBatchRequests = props.get(RDBMS.FORCE_JDBC_BATCH_REQUESTS);
        if (!DBUtils.isEmptyString(forceJDBCBatchRequests)) {
            this.forceJDBCBatchReqs = Boolean.parseBoolean(forceJDBCBatchRequests);
        }
    }

    public boolean isHasFetchDirection() {
        return hasFetchDirection;
    }

    public boolean isHasFetchSize() {
        return hasFetchSize;
    }

    public boolean isHasMaxFieldSize() {
        return hasMaxFieldSize;
    }

    public boolean isHasMaxRows() {
        return hasMaxRows;
    }

    public boolean isHasQueryTimeout() {
        return hasQueryTimeout;
    }

    public int getFetchDirection() {
        return fetchDirection;
    }

    public int getFetchSize() {
        return fetchSize;
    }

    public int getMaxFieldSize() {
        return maxFieldSize;
    }

    public int getMaxRows() {
        return maxRows;
    }

    public int getQueryTimeout() {
        return queryTimeout;
    }

    public FetchSizeProperty getFetchSizeProperty() {
        return fetchSizeProperty;
    }

    private void checkRefCursor(List<QueryParam> queryParams) {
        for (QueryParam queryParam : queryParams) {
            if (queryParam.getSqlType().equals(DBConstants.DataTypes.ORACLE_REF_CURSOR)) {
                this.hasRefCursor = true;
                return;
            }
        }
    }

    public boolean hasOutParams() {
        return hasOutParams;
    }

    public boolean isResultOnlyOutParams() {
        return resultOnlyOutParams;
    }

    private List<QueryParam> extractOutQueryParams(List<QueryParam> queryParams) {
        List<QueryParam> inOutQueryParams = new ArrayList<QueryParam>();
        for (QueryParam queryParam : queryParams) {
            if (this.isOutQueryParam(queryParam.getType(), queryParam.getSqlType())) {
                inOutQueryParams.add(queryParam);
            }
        }
        return inOutQueryParams;
    }

    private boolean isOutQueryParam(String queryType, String sqlType) {
        return queryType.endsWith(QueryTypes.OUT)
                && !sqlType.equals(DBConstants.DataTypes.ORACLE_REF_CURSOR);
    }

    public List<QueryParam> getOutQueryParams() {
        return outQueryParams;
    }

    public int getQueryType() {
        return queryType;
    }

    public SQLConfig getConfig() {
        return config;
    }

    private boolean isValidCreds(String[] creds) {
        return (creds != null && creds.length > 1 && creds[0] != null);
    }

    public String[] lookupConnectionCredentials() throws DataServiceFault {
        if (this.getConfig().getPrimaryDynAuth() != null) {
            String user = DBUtils.getCurrentContextUsername(this.getDataService());
            String[] creds = this.getConfig().getPrimaryDynAuth().lookupCredentials(user);
            if (this.isValidCreds(creds)) {
                return creds;
            } else {
                if (this.getConfig().getSecondaryDynAuth() != null) {
                    creds = this.getConfig().getSecondaryDynAuth().lookupCredentials(user);
                    if (this.isValidCreds(creds)) {
                        return creds;
                    }
                }
                creds = this.getConfig().getPrimaryDynAuth()
                        .lookupCredentials(RDBMS.USERNAME_WILDCARD);
                if (this.isValidCreds(creds)) {
                    return creds;
                } else {
                    throw new DataServiceFault("A username/password mapping does not exist for the request user: " +
                                               user);
                }
            }
        } else {
            return new String[] { null, null };
        }
    }

    /**
     * Creates a new connection and return it.
     * 
     * @see Connection
     */
    private Connection createConnection(int queryLevel) throws DataServiceFault {
        try {
            String[] creds = this.lookupConnectionCredentials();
            Connection connection;
            DataServiceConnection dsCon = TLConnectionStore.getConnection(this.getConfigId(), creds[0], queryLevel);
            if (dsCon == null) {
                Object[] connInfo = this.getConfig().createConnection(creds[0], creds[1]);
                connection = (Connection) connInfo[0];
                boolean isXA = (Boolean) connInfo[1];
                dsCon = new SQLDataServicesConnection(connection, isXA);
                TLConnectionStore.addConnection(this.getConfigId(), creds[0], queryLevel, dsCon);
            } else {
                connection = ((SQLDataServicesConnection) dsCon).getJDBCConnection();
            }
            if (DispatchStatus.isInBatchBoxcarring() && !dsCon.isXA()) {
                /* disable autocommit, and add to the connection list */
                setAutoCommit(connection, false);
            } else if (!dsCon.isXA()) {
                /* for normal operations */
                switch (this.getAutoCommit()) {
                case AUTO_COMMIT_ON:
                    setAutoCommit(connection, true);
                    break;
                case AUTO_COMMIT_OFF:
                    setAutoCommit(connection, false);
                    break;
                default:
                    break;
                }
            }
            return connection;
        } catch (SQLException e) {
            throw new DataServiceFault(e, FaultCodes.DATABASE_ERROR, "Error in opening DBMS connection.");
        }
    }

    private int retrieveQueryType(String query) {
        if (this.isForceStoredProc()) {
            return SQLQuery.DS_QUERY_TYPE_STORED_PROC;
        } else {
            return inferQueryType(query);
        }
    }

    private int inferQueryType(String query) {
        query = query.trim().toUpperCase();
        /* check if this query starts with SELECT, INSERT etc.. */
        for (String normalQueryType : DBConstants.SQL_NORMAL_QUERY_TYPES) {
            if (query.startsWith(normalQueryType)) {
                return SQLQuery.DS_QUERY_TYPE_NORMAL;
            }
        }
        /* else, this has to be a stored procedure */
        return SQLQuery.DS_QUERY_TYPE_STORED_PROC;
    }

    private boolean isJDBCBatchRequest() {
        return (DispatchStatus.isBatchRequest() && this.hasBatchQuerySupport());
    }

    private boolean isJDBCFirstBatchRequest() {
        return (this.isJDBCBatchRequest() && DispatchStatus.getBatchRequestNumber() == 0);
    }

    private boolean isJDBCLastBatchRequest() {
        return (this.isJDBCBatchRequest() && (DispatchStatus.getBatchRequestNumber() + 1 >= DispatchStatus
                .getBatchRequestCount()));
    }

    private void writeOutGeneratedKeys(Statement stmt, XMLStreamWriter xmlWriter,
                                       InternalParamCollection params, int queryLevel) throws DataServiceFault, SQLException {
        ResultSet krs = null;
        DataEntry dataEntry;
        try {
            krs = stmt.getGeneratedKeys();
            while (krs.next()) {
                dataEntry = this.getDataEntryFromRS(new ResultSetWrapper(krs));
                this.writeResultEntry(xmlWriter, dataEntry, params, queryLevel);
            }
        } finally {
            if (krs != null) {
                krs.close();
            }
        }
    }

    /**
     * This method writes the return update row count to the response
     *
     * @param stmt SQL Statement
     * @param xmlWriter XMLStreamWriter
     * @param params input params
     * @param queryLevel Query Level
     * @throws DataServiceFault
     * @throws SQLException
     */
    private void writeOutUpdatedRowCount(Statement stmt, XMLStreamWriter xmlWriter, InternalParamCollection params,
                                         int queryLevel) throws DataServiceFault, SQLException {
        int updateCount = stmt.getUpdateCount();
        DataEntry dataEntry = new DataEntry();
        ParamValue param = new ParamValue(ParamValue.PARAM_VALUE_SCALAR);
        param.setScalarValue(Integer.toString(updateCount));
        /* Updated Row Count result is mapped to Column Number 1 */
        dataEntry.addValue("1", param);
        this.writeResultEntry(xmlWriter, dataEntry, params, queryLevel);
    }

    private Object processPreNormalQuery(InternalParamCollection params,
                                         int queryLevel) throws DataServiceFault {
        PreparedStatement stmt = null;
        ResultSet rs = null;
        boolean isError = false;
        try {
            Connection conn = this.createConnection(queryLevel);
            stmt = this.createProcessedPreparedStatement(
                    SQLQuery.DS_QUERY_TYPE_NORMAL, params, conn);
            /* check if this is a batch request */
            if (this.isJDBCFirstBatchRequest()) {
                this.setBatchPreparedStatement(stmt);
                /* add this to cleanup this query after batch request */
                BatchDataServiceRequest.addParticipant(this);
            }
            /* if updating/inserting stuff, go inside here */
            if (!this.hasResult() || (this.hasResult() && (this.isReturnGeneratedKeys() ||
                                                           this.isReturnUpdatedRowCount()))) {
                /* if we are in the middle of a batch request, don't execute it */
                if (this.isJDBCBatchRequest()) {
                    /* if this is the last one, execute the full batch */
                    if (this.isJDBCLastBatchRequest()) {
                        stmt.executeBatch();
                    }
                } else {
                    /* normal update operation */
                    stmt.executeUpdate();
                }
            } else {
                rs = stmt.executeQuery();
            }
            return new QueryResultInfo(stmt, rs);
        } catch (NumberFormatException e) {
            isError = true;
            throw new DataServiceFault(e, FaultCodes.INCOMPATIBLE_PARAMETERS_ERROR,
                                       "Error in 'SQLQuery.processPreNormalQuery': " + e.getMessage());
        } catch (Throwable e) {
            isError = true;
            throw new DataServiceFault(e, FaultCodes.DATABASE_ERROR,
                                       "Error in 'SQLQuery.processPreNormalQuery': " + e.getMessage());
        } finally {
            if (log.isDebugEnabled()) {
                log.debug("Stopping DB calls: ThreadID - " + Thread.currentThread().getId());
            }
            if (isError) {
                this.releaseResources(rs, this.isStatementClosable(isError) ? stmt : null);
            }
        }
    }

    private void processPostNormalQuery(Object result, XMLStreamWriter xmlWriter, InternalParamCollection params,
                                    int queryLevel) throws DataServiceFault {
        QueryResultInfo resultInfo = (QueryResultInfo) result;
        PreparedStatement stmt = (PreparedStatement) resultInfo.getStatement();
        ResultSet rs = resultInfo.getResultSet();
        boolean isError = false;
        try {
            /* check if this is a batch request */
            if (this.isJDBCFirstBatchRequest()) {
                this.setBatchPreparedStatement(stmt);
                /* add this to cleanup this query after batch request */
                BatchDataServiceRequest.addParticipant(this);
            }
            /* if updating/inserting stuff, go inside here */
            if (!this.hasResult() || (this.hasResult() && (this.isReturnGeneratedKeys() ||
                                                           this.isReturnUpdatedRowCount()))) {
                /* if we are in the middle of a batch request, don't execute it */
                if (this.isJDBCBatchRequest()) {
                    /* if this is the last one, execute the full batch */
                    if (this.isJDBCLastBatchRequest()) {
                        this.writeGeneratedElements(stmt, xmlWriter, params, queryLevel);
                    }
                } else {
                    /* normal update operation */
                    this.writeGeneratedElements(stmt, xmlWriter, params, queryLevel);
                }
            } else {
                DataEntry dataEntry;
                while (rs.next()) {
                    dataEntry = this.getDataEntryFromRS(new ResultSetWrapper(rs));
                    this.writeResultEntry(xmlWriter, dataEntry, params, queryLevel);
                }
            }
        } catch (Throwable e) {
            isError = true;
            throw new DataServiceFault(e, FaultCodes.DATABASE_ERROR,
                                       "Error in 'SQLQuery.processPostNormalQuery': " + e.getMessage());
        } finally {
            this.releaseResources(rs, this.isStatementClosable(isError) ? stmt : null);
        }
    }

    /**
     * This method write generate elements like, update_row_count,generated_keys to the response
     *
     * @param stmt       Statement
     * @param xmlWriter  xmlWriter
     * @param params     paramCollection
     * @param queryLevel query level
     * @throws DataServiceFault
     * @throws SQLException
     */
    private void writeGeneratedElements(Statement stmt, XMLStreamWriter xmlWriter, InternalParamCollection params,
                                        int queryLevel) throws DataServiceFault, SQLException {
        if (isReturnUpdatedRowCount()) {
            this.writeOutUpdatedRowCount(stmt, xmlWriter, params, queryLevel);
        } else {
            this.writeOutGeneratedKeys(stmt, xmlWriter, params, queryLevel);
        }
    }

    /**
     * This class contains the query results from the first execution phase.
     */
    private class QueryResultInfo {

        private Statement statement;

        private ResultSet resultSet;

        public QueryResultInfo(PreparedStatement statement, ResultSet resultSet) {
            this.statement = statement;
            this.resultSet = resultSet;
        }

        public Statement getStatement() {
            return statement;
        }

        public ResultSet getResultSet() {
            return resultSet;
        }

    }

    private boolean isRSClosed(ResultSet rs) throws SQLException {
        try {
            return rs.isClosed();
        } catch (SQLException e) {
            throw e;
        } catch (Throwable e) {
            /*
             * in case they throw a method not found exception for the JDBC
             * driver not supporting v4.0 features
             */
            return false;
        }
    }

    private Object processPreStoredProcQuery(InternalParamCollection params,
                                             int queryLevel) throws DataServiceFault {
        boolean isError = false;
        CallableStatement stmt = null;
        ResultSet rs = null;
        try {
            Connection conn = this.createConnection(queryLevel);
            stmt = (CallableStatement) this.createProcessedPreparedStatement(
                    SQLQuery.DS_QUERY_TYPE_STORED_PROC, params, conn);
            /* check if this is a batch request */
            if (this.isJDBCFirstBatchRequest()) {
                this.setBatchPreparedStatement(stmt);
                /* add this to cleanup this query after batch request */
                BatchDataServiceRequest.addParticipant(this);
            }
            if (!this.hasResult() || (this.hasResult() && this.isReturnGeneratedKeys()) ||
                (this.hasResult() && this.isReturnUpdatedRowCount())) {
                /* if we are in the middle of a batch request, don't execute it */
                if (this.isJDBCBatchRequest()) {
                    /* if this is the last one, execute the full batch */
                    if (this.isJDBCLastBatchRequest()) {
                        stmt.executeBatch();
                    }
                } else {
                    stmt.executeUpdate();
                }
            } else {
                /*
                 * check if all the result elements are out params; if so, no
                 * result set
                 */
                if (this.isResultOnlyOutParams()) {
                    stmt.execute();
                    /* if there's a ref cursor, get the result set */
                    if (this.hasRefCursor()) {
                        rs = (ResultSet) stmt.getObject(getCurrentRefCursorOrdinal());
                    }
                } else {
                    rs = this.getFirstRSOfStoredProc(stmt);
                }
            }
            return new QueryResultInfo(stmt, rs);
        } catch (NumberFormatException e) {
            isError = true;
            throw new DataServiceFault(e, FaultCodes.INCOMPATIBLE_PARAMETERS_ERROR,
                                       "Error in 'SQLQuery.processStoredProcQuery': " + e.getMessage());
        } catch (Exception e) {
            isError = true;
            throw new DataServiceFault(e, FaultCodes.DATABASE_ERROR,
                                       "Error in 'SQLQuery.processStoredProcQuery': " + e.getMessage());
        } finally {
            if (log.isDebugEnabled()) {
                log.debug("Stopping DB calls: ThreadID - " + Thread.currentThread().getId());
            }
            if (isError) {
                this.releaseResources(rs, this.isStatementClosable(isError) ? stmt : null);
            }
        }
    }

    private void processPostStoredProcQuery(Object result, XMLStreamWriter xmlWriter,
                                            InternalParamCollection params, int queryLevel) throws DataServiceFault {
        QueryResultInfo resultInfo = (QueryResultInfo) result;
        boolean isError = false;
        CallableStatement stmt = (CallableStatement) resultInfo.getStatement();
        ResultSet rs = resultInfo.getResultSet();
        try {
            /* check if this is a batch request */
            if (!this.hasResult() || (this.hasResult() && this.isReturnGeneratedKeys()) ||
                (this.hasResult() && this.isReturnUpdatedRowCount())) {
                /* if we are in the middle of a batch request, don't execute it */
                if (this.isJDBCBatchRequest()) {
                    /* if this is the last one, execute the full batch */
                    if (this.isJDBCLastBatchRequest()) {
                        this.writeGeneratedElements(stmt, xmlWriter, params, queryLevel);
                    }
                } else {
                    this.writeGeneratedElements(stmt, xmlWriter, params, queryLevel);
                }
            } else {
                if (rs == null || this.isRSClosed(rs) || !rs.next()) {
                    if (this.hasOutParams()) {
                        DataEntry outParamDataEntry = this.getDataEntryFromOutParams(stmt,
                                                                                     this.extractRuntimeOutParams(params));
                        if (outParamDataEntry != null) {
                            this.writeResultEntry(xmlWriter, outParamDataEntry, params, queryLevel);
                        }
                    }
                } else {
                    if (this.hasOutParams()) {
                        /* if someone mixes up OUT parameters with normal
                         * results, this will effectively turn off streaming */
                        List<DataEntry> entries = this.getAllDataEntriesFromRS(rs, true);
                        /* result sets must be processed before extracting out
                         * params */
                        DataEntry outParamDataEntry = this.getDataEntryFromOutParams(stmt,
                                                                                     this.extractRuntimeOutParams(params));
                        for (DataEntry dataEntry : entries) {
                            this.mergeDataEntries(dataEntry, outParamDataEntry);
                            this.writeResultEntry(xmlWriter, dataEntry, params, queryLevel);
                        }
                    } else {
                        /* do-while loop since, 'rs.next()' has already been called once */
                        DataEntry dataEntry;
                        do {
                            dataEntry = this.getDataEntryFromRS(new ResultSetWrapper(rs));
                            this.writeResultEntry(xmlWriter, dataEntry, params, queryLevel);
                        } while (rs.next());
                    }
                }
            }
        } catch (Exception e) {
            isError = true;
            throw new DataServiceFault(e, FaultCodes.DATABASE_ERROR,
                                       "Error in 'SQLQuery.processStoredProcQuery': " + e.getMessage());
        } finally {
            this.releaseResources(rs, this.isStatementClosable(isError) ? stmt : null);
        }
    }

    private boolean isStatementClosable(boolean isError) {
        return (isError || !this.isJDBCBatchRequest() || this.isJDBCLastBatchRequest());
    }

    private void releaseResources(ResultSet rs, Statement stmt) {
        /* close the result set */
        if (rs != null) {
            try {
                rs.close();
            } catch (Exception ignore) {
                // ignore
            }
        }
        /* close the statement */
        if (stmt != null) {
            try {
                stmt.close();
            } catch (Exception ignore) {
                // ignore
            }
        }
    }

    private List<DataEntry> getAllDataEntriesFromRS(ResultSet rs, boolean rsNextAlreadyCalled)
            throws SQLException {
        List<DataEntry> entries = new ArrayList<DataEntry>();
        if (!rsNextAlreadyCalled) {
            if (!rs.next()) {
                return entries;
            }
        }
        do {
            entries.add(this.getDataEntryFromRS(new ResultSetWrapper(rs)));
        } while (rs.next());
        return entries;
    }

    private ResultSet getFirstRSOfStoredProc(CallableStatement stmt) throws SQLException {
        boolean resultAndNoUpdateCount = stmt.execute();
        ResultSet result = null;
        while (true) {
            if (!resultAndNoUpdateCount) {
                if (stmt.getUpdateCount() == -1) {
                    break;
                }
            } else {
                result = stmt.getResultSet();
                break;
            }
            try {
                resultAndNoUpdateCount = stmt.getMoreResults(Statement.KEEP_CURRENT_RESULT);
            } catch (SQLException e) {
                /*
                 * for some DBMS, this will throw an unsupported feature
                 * exception, even when after a valid result set is retrieved
                 * first, so if there's a valid result set existing, we will
                 * ignore the eventual unsupported feature exception
                 */
                if (result == null) {
                    throw e;
                }
                break;
            }
        }
        return result;
    }

    /*
     * merge data entry objects from rhs -> lhs.
     */

    private void mergeDataEntries(DataEntry lhs, DataEntry rhs) {
        lhs.getData().putAll(rhs.getData());
    }

    private List<InternalParam> extractRuntimeOutParams(InternalParamCollection params) {
        List<InternalParam> result = new ArrayList<>();
        for (InternalParam param : params.getParams()) {
            if (this.isOutQueryParam(param.getType(), param.getSqlType())) {
                result.add(param);
            }
        }
        return result;
    }

    private DataEntry getDataEntryFromOutParams(CallableStatement stmt, List<InternalParam> outParams) throws
                                                                                                       DataServiceFault {
        DataEntry dataEntry = new DataEntry();
        String name;
        ParamValue value;
        for (InternalParam param : outParams) {
            name = param.getName();
            value = this.getOutparameterValue(stmt, param.getSqlType(),
                    param.getOrdinal());
            dataEntry.addValue(name, value);
        }
        return dataEntry;
    }

    private DataEntry getDataEntryFromRS(ResultSet rs) throws SQLException {
        DataEntry dataEntry = new DataEntry();
        ResultSetMetaData metaData = rs.getMetaData();
        int columnCount = metaData.getColumnCount();
        int columnType;
        String value;
        ParamValue paramValue;
        Time sqlTime;
        Date sqlDate;
        Timestamp sqlTimestamp;
        Blob sqlBlob;
        BigDecimal bigDecimal;
        InputStream binInStream;
        boolean useColumnNumbers = this.isUsingColumnNumbers();
        for (int i = 1; i <= columnCount; i++) {
            /* retrieve values according to the column type */
            columnType = metaData.getColumnType(i);
            switch (columnType) {
            /* handle string types */
            case Types.VARCHAR:
                /* fall through */
            case Types.LONGVARCHAR:
                /* fall through */
            case Types.CHAR:
                /* fall through */
            case Types.CLOB:
                /* fall through */
            case Types.NCHAR:
                /* fall through */
            case Types.NCLOB:
                /* fall through */
            case Types.NVARCHAR:
                /* fall through */
            case Types.LONGNVARCHAR:
                value = rs.getString(i);
                paramValue = new ParamValue(value);
                break;
            /* handle numbers */
            case Types.INTEGER:
                /* fall through */
            case Types.TINYINT:
                /* fall through */
            case Types.SMALLINT:
                value = ConverterUtil.convertToString(rs.getInt(i));
                paramValue = new ParamValue(rs.wasNull() ? null : value);
                break;
            case Types.DOUBLE:
                value = ConverterUtil.convertToString(rs.getDouble(i));
                paramValue = new ParamValue(rs.wasNull() ? null : value);
                break;
            case Types.FLOAT:
                value = ConverterUtil.convertToString(rs.getFloat(i));
                paramValue = new ParamValue(rs.wasNull() ? null : value);
                break;
            case Types.BOOLEAN:
                /* fall through */
            case Types.BIT:
                value = ConverterUtil.convertToString(rs.getBoolean(i));
                paramValue = new ParamValue(rs.wasNull() ? null : value);
                break;
            case Types.DECIMAL:
                bigDecimal = rs.getBigDecimal(i);
                if (bigDecimal != null) {
                    value = ConverterUtil.convertToString(bigDecimal);
                } else {
                    value = null;
                }
                paramValue = new ParamValue(value);
                break;
            /* handle data/time values */
            case Types.TIME:
                /* handle time data type */
                sqlTime = rs.getTime(i);
                if (sqlTime != null) {
                    value = this.convertToTimeString(sqlTime);
                } else {
                    value = null;
                }
                paramValue = new ParamValue(value);
                break;
            case Types.DATE:
                /* handle date data type */
                sqlDate = rs.getDate(i);
                if (sqlDate != null) {
                    value = ConverterUtil.convertToString(sqlDate);
                } else {
                    value = null;
                }
                paramValue = new ParamValue(value);
                break;
            case Types.TIMESTAMP:
                if (timeConvertEnabled) {
                    sqlTimestamp = rs.getTimestamp(i, calendar);
                } else {
                    sqlTimestamp = rs.getTimestamp(i);
                }
                if (sqlTimestamp != null) {
                    value = this.convertToTimestampString(sqlTimestamp);
                } else {
                    value = null;
                }
                paramValue = new ParamValue(value);
                break;
            /* handle binary types */
            case Types.BLOB:
                sqlBlob = rs.getBlob(i);
                if (sqlBlob != null) {
                    value = this.getBase64StringFromInputStream(sqlBlob.getBinaryStream());
                } else {
                    value = null;
                }
                paramValue = new ParamValue(value);
                break;
            case Types.BINARY:
                /* fall through */
            case Types.LONGVARBINARY:
                /* fall through */
            case Types.VARBINARY:
                binInStream = rs.getBinaryStream(i);
                if (binInStream != null) {
                    value = this.getBase64StringFromInputStream(binInStream);
                } else {
                    value = null;
                }
                paramValue = new ParamValue(value);
                break;
            /* handling User Defined Types */
            case Types.STRUCT:
                Struct udt = (Struct) rs.getObject(i);
                paramValue = new ParamValue(udt);
                break;
            case Types.ARRAY:
                paramValue = new ParamValue(ParamValue.PARAM_VALUE_ARRAY);
                Array dataArray = (Array) rs.getObject(i);
                if (dataArray == null) {
                    break;
                }
                paramValue = this.processSQLArray(dataArray, paramValue);
                break;
            case Types.NUMERIC:
                bigDecimal = rs.getBigDecimal(i);
                if (bigDecimal != null) {
                    value = ConverterUtil.convertToString(bigDecimal);
                } else {
                    value = null;
                }
                paramValue = new ParamValue(value);
                break;
            case Types.BIGINT:
                value = ConverterUtil.convertToString(rs.getLong(i));
                paramValue = new ParamValue(rs.wasNull() ? null : value);
                break;

            /* handle all other types as strings */
            default:
                value = rs.getString(i);
                paramValue = new ParamValue(value);
                break;
            }
            dataEntry.addValue(useColumnNumbers ? Integer.toString(i) : metaData.getColumnLabel(i),
                    paramValue);
        }
        return dataEntry;
    }

    /**
     * Processes a SQL Array instance and transform it into a ParamValue
     * instance
     *
     * @param dataArray
     *            SQLArray instance
     * @param paramValue
     *            Container into which the SQLArray elements should be populated
     * @return ParamValue instance containing all the elements of the
     *         corresponding SQLArray instance
     * @throws SQLException
     *             When it fails to processes the result set produced by the
     *             SQLArray instance
     */
    private ParamValue processSQLArray(Array dataArray, ParamValue paramValue) throws SQLException {
        ResultSet rs = null;
        try {
            rs = dataArray.getResultSet();
            while (rs.next()) {
                Object arrayEl = rs.getObject(2);
                if (arrayEl instanceof Struct) {
                    paramValue.getArrayValue().add(new ParamValue((Struct) arrayEl));
                } else if (arrayEl instanceof Array) {
                    paramValue.getArrayValue().add(
                            processSQLArray((Array) arrayEl, new ParamValue(
                                    ParamValue.PARAM_VALUE_ARRAY)));
                } else {
                    paramValue.getArrayValue().add(new ParamValue(String.valueOf(arrayEl)));
                }
            }
            return paramValue;
        } finally {
            this.releaseResources(rs, null);
        }
    }

    public static String convertToTimeString(Time sqlTime) {
        Calendar cal = Calendar.getInstance();
        cal.setTimeInMillis(sqlTime.getTime());
        return new org.apache.axis2.databinding.types.Time(cal).toString();
    }

    public static String convertToTimestampString(Timestamp sqlTimestamp) {
        Calendar cal = Calendar.getInstance();
        cal.setTimeInMillis(sqlTimestamp.getTime());
        return ConverterUtil.convertToString(cal);
    }

    public static String getBase64StringFromInputStream(InputStream in) throws SQLException {
        ByteArrayOutputStream byteOut = new ByteArrayOutputStream();
        String strData;
        try {
            byte[] buff = new byte[512];
            int i = 0;
            while ((i = in.read(buff)) > 0) {
                byteOut.write(buff, 0, i);
            }
            in.close();
            byte[] base64Data = Base64.encodeBase64(byteOut.toByteArray());
            strData = new String(base64Data, DBConstants.DEFAULT_CHAR_SET_TYPE);
        } catch (Exception e) {
            throw new SQLException(e.getMessage());
        }
        return strData;
    }

    private byte[] getBytesFromBase64String(String base64Str) throws SQLException {
        try {
            byte[] data = Base64
                    .decodeBase64(base64Str.getBytes(DBConstants.DEFAULT_CHAR_SET_TYPE));
            return data;
        } catch (Exception e) {
            throw new SQLException(e.getMessage());
        }
    }

    private Integer[] extractSQLParamIndices(String sql) {
        List<Integer> result = new ArrayList<Integer>();
        char[] data = sql.toCharArray();
        for (int i = 0; i < data.length; i++) {
            if (data[i] == '?') {
                result.add(i);
            }
        }
        return result.toArray(new Integer[result.size()]);
    }

    private PreparedStatement createProcessedPreparedStatement(int queryType,
                                                               InternalParamCollection params, Connection conn) throws
                                                                                                                DataServiceFault {
        try {
            /*Creating a new update query based on the parameters passed in the payload, checking whether the missing
             parameters are optional*/
            String query = this.getQuery();

            boolean hasOptional = false;
            for (QueryParam queryParam : this.getQueryParams()) {
                if (queryParam.isOptional()) {
                    hasOptional = true;
                    break;
                }
            }

            if (getSqlQueryType() == QueryType.UPDATE && hasOptional) {
                query = generateSQLupdateQuery(params, query);
            }

            String paramsStr1 = "";
            for (int i = 1; i <= this.getParamCount(); i++) {
                paramsStr1 = paramsStr1 + params.getParam(i) + ",";
            }
            /*
             * lets see first if there's already a batch prepared statement
             * created
             */
            boolean inTheMiddleOfABatch = false;
            PreparedStatement stmt = this.getBatchPreparedStatement();
            int currentParamCount = this.getParamCount();

            /* create a new prepared statement */
            if (stmt == null) {
                /* batch mode is not supported for dynamic queries */
                Object[] result = this.processDynamicQuery(query, params);
                String dynamicSQL = (String) result[0];
                currentParamCount = (Integer) result[1];
                String processedSQL = this.createProcessedQuery(dynamicSQL, params, currentParamCount);
                if (log.isDebugEnabled()) {
                    String paramsStr = "";
                    for (int i = 1; i <= this.getParamCount(); i++) {
                        paramsStr = paramsStr + params.getParam(i) + ",";
                    }
                    log.debug("Starting DB calls: for \"" + processedSQL + "\" with params - " + paramsStr +
                              ", ThreadID - " + Thread.currentThread().getId());
                }
                if (queryType == SQLQuery.DS_QUERY_TYPE_NORMAL) {
                    if (this.isReturnGeneratedKeys()) {
                        if (this.getKeyColumns() != null) {
                            stmt = conn.prepareStatement(processedSQL, this.getKeyColumns());
                        } else {
                            stmt = conn.prepareStatement(processedSQL,
                                    Statement.RETURN_GENERATED_KEYS);
                        }
                    } else {
                        stmt = conn.prepareStatement(processedSQL);
                    }
                } else if (queryType == SQLQuery.DS_QUERY_TYPE_STORED_PROC) {
                    stmt = conn.prepareCall(processedSQL);
                } else {
                    throw new DataServiceFault("Unsupported query type: " + queryType);
                }
            } else {
                inTheMiddleOfABatch = true;
            }

            if (!inTheMiddleOfABatch) {
                /* set query timeout */
                if (this.isHasQueryTimeout()) {
                    stmt.setQueryTimeout(this.getQueryTimeout());
                }
                /* adding the try catch to avoid setting this for jdbc drivers that do not implement this method. */
                try {
                    /* set fetch direction */
                    if (this.isHasFetchDirection()) {
                        stmt.setFetchDirection(this.getFetchDirection());
                    }
                    /* set fetch size - user's setting */
                    if (this.isHasFetchSize()) {
                        stmt.setFetchSize(this.getFetchSize());
                    } else {
                        /*
                         * stream data by sections - avoid the full result set
                         * to be loaded to memory, and only stream if there
                         * aren't any OUT parameters, MySQL fails in the
                         * scenario of streaming and OUT parameters, so the
                         * possibility is there for other DBMSs
                         */
                        if (!this.hasOutParams() && this.getFetchSizeProperty().isChangeFetchSize()) {
                            stmt.setFetchSize(this.getFetchSizeProperty().getFetchSize());
                        }
                    }
                } catch (Throwable e) {
                    log.debug("Exception while setting fetch size: " + e.getMessage(), e);
                }
                /* set max field size */
                if (this.isHasMaxFieldSize()) {
                    stmt.setMaxFieldSize(this.getMaxFieldSize());
                }
                /* set max rows */
                if (this.isHasMaxRows()) {
                    stmt.setMaxRows(this.getMaxRows());
                }
            }

            int currentOrdinal = 0;
            InternalParam param;
            ParamValue value;
            for (int i = 1; i <= currentParamCount; i++) {
                param = params.getParam(i);
                if (params.getParam(i) != null) {
                    value = param.getValue();
                    /*
                     * handle array values, if value is null, this param has to be
                     * an OUT param
                     */
                    param.setOrdinal(currentOrdinal + 1);
                    if (value != null && value.getValueType() == ParamValue.PARAM_VALUE_ARRAY) {
                        for (ParamValue arrayElement : value.getArrayValue()) {
                            this.setParamInPreparedStatement(
                                    stmt, param, arrayElement == null ? null : arrayElement.toString(),
                                    queryType, currentOrdinal, conn);
                            currentOrdinal++;
                        }
                    } else { /* scalar value */
                        this.setParamInPreparedStatement(stmt, param,
                                value != null ? value.getScalarValue() : null, queryType,
                                currentOrdinal, conn);
                        currentOrdinal++;
                    }
                }
            }

            /* if we are in JDBC batch processing mode, batch it! */
            if (this.isJDBCBatchRequest()) {
                stmt.addBatch();
            }

            return stmt;
        } catch (SQLException e) {
            throw new DataServiceFault(e, "Error in 'createProcessedPreparedStatement'");
        }
    }

    private String generateSQLupdateQuery(InternalParamCollection params, String query) {

        String referenceName = "";
        boolean containsRefrenceName = false;
        StringBuilder updateFeilds = new StringBuilder();
        StringBuilder sqlQuery = new StringBuilder();
        StringBuilder userDefinedColumnsInQuery = new StringBuilder();
        String tableName = query.split("\\s")[1];
        ArrayList<String> definedColumnsInQuery;
        ArrayList<String> columnsInQuery;
        Iterator<String> iter;
        boolean isHavingWhereClause = false;
        String queryAfterWhere = "";
        int indexOfWhere;
        int indexOfSet;

        indexOfWhere = query.indexOf(LexicalConstants.WHERE);
        if (indexOfWhere == -1) {
            indexOfWhere = query.indexOf(LexicalConstants.WHERE.toLowerCase());
        }
        if (indexOfWhere != -1) {
            isHavingWhereClause = true;
            queryAfterWhere = query.substring(indexOfWhere + 5);
        }
        indexOfSet = query.indexOf(LexicalConstants.SET);
        if (indexOfSet == -1) {
            indexOfSet = query.indexOf(LexicalConstants.SET.toLowerCase());
        }
        if (!isHavingWhereClause) {
            indexOfWhere = query.length();
        }
        //obtaining columns to be updated to an array list.
        definedColumnsInQuery = new ArrayList<String>(
                Arrays.asList(query.substring(indexOfSet + 3, indexOfWhere).replaceAll(" ", "").split(",")));
        columnsInQuery = new ArrayList<>(definedColumnsInQuery);
        iter = definedColumnsInQuery.iterator();

        while (iter.hasNext()) {
            String col = iter.next();
            if (col.contains("?")) {//all columns reqiring parameters are defined as "FirstName=?" therefore user
                // parameter requiring columns can be removed and the explicitly defined update column swill remain
                // in the list and can be add later at the end of the query.
                iter.remove();
            }
        }

        while (iter.hasNext()) {
            userDefinedColumnsInQuery.append(iter.next()).append(",");
        }

        if (!LexicalConstants.SET.equalsIgnoreCase(query.split("\\s")[2])) {
            //obataining the referance name to the table if provided in the query
            containsRefrenceName = true;
            referenceName = query.split("\\s")[3];
        }

        for (InternalParam param : params.getParams()) {
            //checking if the user provided parameter is given in the list of parameters to be updated
            if (columnsInQuery.contains(param.getName() + "=?")) {
                if (containsRefrenceName) {
                    //adding update columns to the update string
                    updateFeilds.append(" ").append(referenceName).append(".").
                            append(columnsInQuery.get(param.getOrdinal() - 1)).append(" ,");
                } else {
                    updateFeilds.append(" ").append(columnsInQuery.get(param.getOrdinal() - 1)).append(" ,");
                }
            }
        }
        updateFeilds.append(" ").append(userDefinedColumnsInQuery);//adding the explicitly defined columns and values
        updateFeilds = new StringBuilder(updateFeilds.substring(0, updateFeilds.lastIndexOf(",")));

        if (isHavingWhereClause) {//checking if the user defined query contains a "WHERE" clause and adds accordingly
            // the query part after the where clause from the user defined query
            sqlQuery.append(LexicalConstants.UPDATE).append(" ").append(tableName).append(" ")
                    .append(LexicalConstants.SET).append(" ").append(updateFeilds).append(" ")
                    .append(LexicalConstants.WHERE).append(" ").append(queryAfterWhere);
            return sqlQuery.toString();

        } else {
            sqlQuery.append(LexicalConstants.UPDATE).append(" ").append(tableName).append(" ")
                    .append(LexicalConstants.SET).append(" ").append(updateFeilds);
            return sqlQuery.toString();
        }

    }

    private void setParamInPreparedStatement(PreparedStatement stmt, InternalParam param,
            String value, int queryType, int index, Connection connection) throws SQLException, DataServiceFault {
        String paramName = param.getName();
        String sqlType = param.getSqlType();
        String paramType = param.getType();
        String structType = param.getStructType();
        if (sqlType == null) {
            /* defaults to string */
            setDefaultStringValue(value, paramType, stmt, index);
        } else if (DBConstants.DataTypes.INTEGER.equals(sqlType)) {
            setIntValue(queryType, value, paramType, stmt, index);
        } else if (DBConstants.DataTypes.STRING.equals(sqlType) ||
                DBConstants.DataTypes.UUID.equals(sqlType) ||
                DBConstants.DataTypes.INETADDRESS.equals(sqlType)) {
            setStringValue(queryType, value, paramType, stmt, index);
        } else if (DBConstants.DataTypes.DOUBLE.equals(sqlType)) {
            setDoubleValue(queryType, value, paramType, stmt, index);
        } else if (DBConstants.DataTypes.NUMERIC.equals(sqlType)) {
            setNumericValue(queryType, value, paramType, stmt, index);
        } else if (DBConstants.DataTypes.BIT.equals(sqlType)
                || DBConstants.DataTypes.BOOLEAN.equals(sqlType)) {
            setBitValue(queryType, value, paramType, stmt, index);
        } else if (DBConstants.DataTypes.TINYINT.equals(sqlType)) {
            setTinyIntValue(queryType, value, paramType, stmt, index);
        } else if (DBConstants.DataTypes.SMALLINT.equals(sqlType)) {
            setSmallIntValue(queryType, value, paramType, stmt, index);
        } else if (DBConstants.DataTypes.BIGINT.equals(sqlType) ||
                DBConstants.DataTypes.VARINT.equals(sqlType)) {
            setBigIntValue(queryType, value, paramType, stmt, index);
        } else if (DBConstants.DataTypes.REAL.equals(sqlType)) {
            setRealValue(queryType, value, paramType, stmt, index);
        } else if (DBConstants.DataTypes.DATE.equals(sqlType)) {
            setDateValue(queryType, paramName, value, paramType, stmt, index);
        } else if (DBConstants.DataTypes.TIMESTAMP.equals(sqlType)) {
            setTimestampValue(queryType, paramName, value, paramType, stmt, index);
        } else if (DBConstants.DataTypes.TIME.equals(sqlType)) {
            setTimeValue(queryType, paramName, value, paramType, stmt, index);
        } else if (DBConstants.DataTypes.BINARY.equals(sqlType)) {
            setBinaryValue(queryType, paramName, value, paramType, stmt, index);
        } else if (DBConstants.DataTypes.BLOB.equals(sqlType)) {
            setBlobValue(queryType, paramName, value, paramType, stmt, index);
        } else if (DBConstants.DataTypes.CLOB.equals(sqlType)) {
           setClobValue(queryType, paramName, value, paramType, stmt, index);
        } else if (DBConstants.DataTypes.ORACLE_REF_CURSOR.equals(sqlType)) {
            setOracleRefCusor(stmt, index);
        } else if (DBConstants.DataTypes.STRUCT.equals(sqlType)) {
            setUserDefinedType(stmt, index, paramType, structType);
        } else if (DBConstants.DataTypes.ARRAY.equals(sqlType)) {
            setArrayValue(stmt, index, paramType, structType);
        } else if (DBConstants.DataTypes.SQLXML.equals(sqlType)) {
            setSQLXMLValue(queryType, value, paramType, stmt, index, connection);
        } else {
            throw new DataServiceFault("[" + this.getDataService().getName()
                    + "]  Found Unsupported data type : " + sqlType + " as input parameter.");
        }
    }

    private void setClobValue(int queryType, String paramName,
                           String value, String paramType, PreparedStatement sqlQuery, int i)
         throws SQLException, DataServiceFault {
         if ("IN".equals(paramType)) {
             if (value == null) {
                 sqlQuery.setNull(i + 1, Types.CLOB);
             } else {
                 try (BufferedReader reader = new BufferedReader(new StringReader(value))) {
                     sqlQuery.setClob(i + 1, reader, value.length());
                 } catch (IOException e) {
<<<<<<< HEAD
                     sqlQuery.setNull(i + 1, Types.CLOB);
=======
                     throw new DataServiceFault(e, "Error processing parameter: " + paramName
                             + ", Error: " + e.getMessage());
>>>>>>> e7d921dd
                 }
             }
         } else if ("INOUT".equals(paramType)) {
             if (value == null) {
                 ((CallableStatement) sqlQuery).setNull(i + 1,
                                        Types.CLOB);
             } else {
                 try (BufferedReader reader = new BufferedReader(new StringReader(value))) {
<<<<<<< HEAD
                     sqlQuery.setClob(i + 1, reader, value.length());
                 } catch (IOException e) {
                     sqlQuery.setNull(i + 1, Types.CLOB);
=======
                     ((CallableStatement) sqlQuery).setClob(i + 1, reader, value.length());
                 } catch (IOException e) {
                     throw new DataServiceFault(e, "Error processing parameter: " + paramName + ", Error: "
                             + e.getMessage());
>>>>>>> e7d921dd
                 }
             }
             ((CallableStatement) sqlQuery).registerOutParameter(i + 1,
                                Types.CLOB);
         } else {
             ((CallableStatement) sqlQuery).registerOutParameter(i + 1,
                                Types.CLOB);
         }
    }

    private void setArrayValue(PreparedStatement sqlQuery, int i, String paramType,
            String structType) throws SQLException, DataServiceFault {
        if (QueryTypes.OUT.equals(paramType)) {
            ((CallableStatement) sqlQuery).registerOutParameter(i + 1, Types.ARRAY, structType);
        } else {
            throw new DataServiceFault("IN or INOUT operations are not supported for SQL Arrays");
        }
    }

    private void setDefaultStringValue(String value, String paramType, PreparedStatement sqlQuery,
            int i) throws SQLException {
        if (QueryTypes.IN.equals(paramType)) {
            sqlQuery.setString(i + 1, value);
        } else if (QueryTypes.INOUT.equals(paramType)) {
            sqlQuery.setString(i + 1, value);
            ((CallableStatement) sqlQuery).registerOutParameter(i + 1, Types.VARCHAR);
        } else {
            ((CallableStatement) sqlQuery).registerOutParameter(i + 1, Types.VARCHAR);
        }
    }

    private void setTimeValue(int queryType, String paramName, String value, String paramType,
            PreparedStatement sqlQuery, int i) throws SQLException, DataServiceFault {
        Time time = null;
        try {
            if (value != null) {
                time = DBUtils.getTime(value);
            }
        } catch (ParseException e) {
            throw new DataServiceFault(e, "Incorrect Time format for parameter : " + paramName
                    + ". Time should be in the format hh:mm:ss");
        } catch (DataServiceFault e) {
            throw new DataServiceFault(e, "Error processing parameter - " + paramName + ", Error - " + e.getMessage());
        }
        if ("IN".equals(paramType)) {
            if (queryType == SQLQuery.DS_QUERY_TYPE_NORMAL) {
                if (value == null) {
                    sqlQuery.setNull(i + 1, Types.TIME);
                } else {
                    sqlQuery.setTime(i + 1, time);
                }
            } else {
                if (value == null) {
                    ((CallableStatement) sqlQuery).setNull(i + 1, Types.TIME);
                } else {
                    ((CallableStatement) sqlQuery).setTime(i + 1, time);
                }
            }
        } else if ("INOUT".equals(paramType)) {
            if (value == null) {
                ((CallableStatement) sqlQuery).setNull(i + 1, Types.TIME);
            } else {
                ((CallableStatement) sqlQuery).setTime(i + 1, time);
            }
            ((CallableStatement) sqlQuery).registerOutParameter(i + 1, Types.TIME);
        } else {
            ((CallableStatement) sqlQuery).registerOutParameter(i + 1, Types.TIME);
        }
    }

    private void setBinaryValue(int queryType, String paramName, String value, String paramType,
            PreparedStatement sqlQuery, int i) throws SQLException, DataServiceFault {
        if ("IN".equals(paramType)) {
            if (value == null) {
                sqlQuery.setNull(i + 1, Types.BINARY);
            } else {
                byte[] data = this.getBytesFromBase64String(value);
                sqlQuery.setBinaryStream(i + 1, new ByteArrayInputStream(data), data.length);
            }
        } else if ("INOUT".equals(paramType)) {
            if (value == null) {
                ((CallableStatement) sqlQuery).setNull(i + 1, Types.BINARY);
            } else {
                byte[] data = this.getBytesFromBase64String(value);
                ((CallableStatement) sqlQuery).setBinaryStream(i + 1,
                        new ByteArrayInputStream(data), data.length);
            }
            ((CallableStatement) sqlQuery).registerOutParameter(i + 1, Types.BINARY);
        } else {
            ((CallableStatement) sqlQuery).registerOutParameter(i + 1, Types.BINARY);
        }
    }

    private void setSQLXMLValue(int queryType, String value, String paramType,
                                PreparedStatement sqlQuery, int i, Connection connection) throws SQLException {
        if (QueryTypes.IN.equals(paramType)) {
            if (queryType == SQLQuery.DS_QUERY_TYPE_NORMAL) {
                if (value == null) {
                    sqlQuery.setNull(i + 1, Types.SQLXML);
                } else {
                    SQLXML xmlVal = connection.createSQLXML();
                    xmlVal.setString(StringEscapeUtils.unescapeXml(value));
                    sqlQuery.setSQLXML(i + 1, xmlVal);
                }
            } else {
                if (value == null) {
                    ((CallableStatement) sqlQuery).setNull(i + 1, Types.SQLXML);
                } else {
                    SQLXML xmlVal = connection.createSQLXML();
                    xmlVal.setString(StringEscapeUtils.unescapeXml(value));
                    ((CallableStatement) sqlQuery).setSQLXML(i + 1, xmlVal);
                }
            }
        } else if (QueryTypes.INOUT.equals(paramType)) {
            if (value == null) {
                ((CallableStatement) sqlQuery).setNull(i + 1, Types.SQLXML);
            } else {
                SQLXML xmlVal = connection.createSQLXML();
                xmlVal.setString(StringEscapeUtils.unescapeXml(value));
                ((CallableStatement) sqlQuery).setSQLXML(i + 1, xmlVal);
            }
            ((CallableStatement) sqlQuery).registerOutParameter(i + 1, Types.SQLXML);
        } else {
            ((CallableStatement) sqlQuery).registerOutParameter(i + 1, Types.SQLXML);
        }
    }

    private void setBlobValue(int queryType, String paramName, String value, String paramType,
            PreparedStatement sqlQuery, int i) throws SQLException, DataServiceFault {
        if ("IN".equals(paramType)) {
            if (value == null) {
                sqlQuery.setNull(i + 1, Types.BLOB);
            } else {
                byte[] data = this.getBytesFromBase64String(value);
                sqlQuery.setBlob(i + 1, new ByteArrayInputStream(data), data.length);
            }
        } else if ("INOUT".equals(paramType)) {
            if (value == null) {
                ((CallableStatement) sqlQuery).setNull(i + 1, Types.BLOB);
            } else {
                byte[] data = this.getBytesFromBase64String(value);
                ((CallableStatement) sqlQuery).setBlob(i + 1, new ByteArrayInputStream(data),
                        data.length);
            }
            ((CallableStatement) sqlQuery).registerOutParameter(i + 1, Types.BLOB);
        } else {
            ((CallableStatement) sqlQuery).registerOutParameter(i + 1, Types.BLOB);
        }
    }

    private void setOracleRefCusor(PreparedStatement sqlQuery, int i) throws SQLException,
                                                                             DataServiceFault {
        ((CallableStatement) sqlQuery).registerOutParameter(i + 1, ORACLE_REF_CURSOR_TYPE);
        setCurrentRefCursorOrdinal(i + 1);
    }

    /**
     * This method sets the parameters to be passed to/from an oracle stored
     * procedure that deals with User Defined Types.
     *
     * @param sqlQuery
     *            Prepared Statement
     * @param parameterIndex
     *            current parameter index
     * @param structType
     *            Name of the User Defined Type
     * @param paramType
     *            Whether the parameter is IN or OUT
     * @throws SQLException
     *             Throws an SQL Exception
     * @throws DataServiceFault
     *             DataServiceFault
     */
    private void setUserDefinedType(PreparedStatement sqlQuery, int parameterIndex,
            String paramType, String structType) throws SQLException, DataServiceFault {
        if (QueryTypes.OUT.equals(paramType)) {
            ((CallableStatement) sqlQuery).registerOutParameter(parameterIndex + 1, Types.STRUCT,
                    structType.toUpperCase());
        } else {
            throw new DataServiceFault("IN or INOUT operations are not supported for User "
                    + "Defined Types");
        }
    }

    private void setTimestampValue(int queryType, String paramName, String value, String paramType,
            PreparedStatement sqlQuery, int i) throws DataServiceFault, SQLException {
        Timestamp timestamp = null;
        try {
            if (value != null) {
                timestamp = DBUtils.getTimestamp(value);
            }
        } catch (ParseException e) {
            throw new DataServiceFault(e, "Incorrect Timestamp format for parameter : " + paramName
                    + ". Timestamp should be in one of following formats "
                    + "yyyy-MM-dd'T'hh:mm:ss.sss'+'hh:mm, " + "yyyy-MM-dd'T'hh:mm:ss.sss'-'hh:mm, "
                    + "yyyy-MM-dd'T'hh:mm:ss.sss'Z', " + "yyyy-MM-dd hh:mm:ss.SSSSSS or "
                    + "yyyy-MM-dd hh:mm:ss");
        } catch (DataServiceFault e) {
            throw new DataServiceFault(e, "Error processing parameter - " + paramName + ", Error - " + e.getMessage());
        }
        if ("IN".equals(paramType)) {
            if (queryType == SQLQuery.DS_QUERY_TYPE_NORMAL) {
                if (value == null) {
                    sqlQuery.setNull(i + 1, Types.TIMESTAMP);
                } else {
                    if (timeConvertEnabled) {
                        sqlQuery.setTimestamp(i + 1, timestamp, calendar);
                    } else {
                        sqlQuery.setTimestamp(i + 1, timestamp);
                    }
                }
            } else {
                if (value == null) {
                    ((CallableStatement) sqlQuery).setNull(i + 1, Types.TIMESTAMP);
                } else {
                    if (timeConvertEnabled) {
                        ((CallableStatement) sqlQuery).setTimestamp(i + 1, timestamp, calendar);
                    } else {
                        ((CallableStatement) sqlQuery).setTimestamp(i + 1, timestamp);
                    }
                }
            }
        } else if ("INOUT".equals(paramType)) {
            if (value == null) {
                ((CallableStatement) sqlQuery).setNull(i + 1, Types.TIMESTAMP);
            } else {
                if (timeConvertEnabled) {
                    ((CallableStatement) sqlQuery).setTimestamp(i + 1, timestamp, calendar);
                } else {
                    ((CallableStatement) sqlQuery).setTimestamp(i + 1, timestamp);
                }
            }
            ((CallableStatement) sqlQuery).registerOutParameter(i + 1, Types.TIMESTAMP);
        } else {
            ((CallableStatement) sqlQuery).registerOutParameter(i + 1, Types.TIMESTAMP);
        }
    }

    private void setDateValue(int queryType, String paramName, String value, String paramType,
            PreparedStatement sqlQuery, int i) throws SQLException, DataServiceFault {
        Date val = null;
        if (!StringUtils.isEmpty(value)) {
            val = DBUtils.getDate(value);
        } else {
            // handle empty input to date column
            value = null;
        }
        try {
            if (QueryTypes.IN.equals(paramType)) {
                if (queryType == SQLQuery.DS_QUERY_TYPE_NORMAL) {
                    if (value == null) {
                        sqlQuery.setNull(i + 1, Types.DATE);
                    } else {
                        sqlQuery.setDate(i + 1, val);
                    }
                } else {
                    if (value == null) {
                        ((CallableStatement) sqlQuery).setNull(i + 1, Types.DATE);
                    } else {
                        ((CallableStatement) sqlQuery).setDate(i + 1, val);
                    }
                }
            } else if (QueryTypes.INOUT.equals(paramType)) {
                if (value == null) {
                    ((CallableStatement) sqlQuery).setNull(i + 1, Types.DATE);
                } else {
                    ((CallableStatement) sqlQuery).setDate(i + 1, val);
                }
                ((CallableStatement) sqlQuery).registerOutParameter(i + 1, Types.DATE);
            } else {
                ((CallableStatement) sqlQuery).registerOutParameter(i + 1, Types.DATE);
            }
        } catch (IllegalArgumentException e) {
            throw new DataServiceFault(e, "Incorrect date format for parameter  : " + paramName
                    + ". Date should be in yyyy-mm-dd format.");
        }
    }

    private void setRealValue(int queryType, String value, String paramType,
            PreparedStatement sqlQuery, int i) throws SQLException {
        Float val = null;
        if (value != null) {
            val = new Float(value);
        }
        if (QueryTypes.IN.equals(paramType)) {
            if (queryType == SQLQuery.DS_QUERY_TYPE_NORMAL) {
                if (value == null) {
                    sqlQuery.setNull(i + 1, Types.FLOAT);
                } else {
                    sqlQuery.setFloat(i + 1, val);
                }
            } else {
                if (value == null) {
                    ((CallableStatement) sqlQuery).setNull(i + 1, Types.FLOAT);
                } else {
                    ((CallableStatement) sqlQuery).setFloat(i + 1, val);
                }
            }
        } else if (QueryTypes.INOUT.equals(paramType)) {
            if (value == null) {
                ((CallableStatement) sqlQuery).setNull(i + 1, Types.FLOAT);
            } else {
                ((CallableStatement) sqlQuery).setFloat(i + 1, val);
            }
            ((CallableStatement) sqlQuery).registerOutParameter(i + 1, Types.FLOAT);
        } else {
            ((CallableStatement) sqlQuery).registerOutParameter(i + 1, Types.FLOAT);
        }
    }

    private void setBigIntValue(int queryType, String value, String paramType,
            PreparedStatement sqlQuery, int i) throws SQLException {
        Long val = null;
        if (value != null) {
            val = new Long(value);
        }
        if (QueryTypes.IN.equals(paramType)) {
            if (queryType == SQLQuery.DS_QUERY_TYPE_NORMAL) {
                if (value == null) {
                    sqlQuery.setNull(i + 1, Types.BIGINT);
                } else {
                    sqlQuery.setLong(i + 1, val);
                }
            } else {
                if (value == null) {
                    ((CallableStatement) sqlQuery).setNull(i + 1, Types.BIGINT);
                } else {
                    ((CallableStatement) sqlQuery).setLong(i + 1, val);
                }
            }
        } else if (QueryTypes.INOUT.equals(paramType)) {
            if (value == null) {
                ((CallableStatement) sqlQuery).setNull(i + 1, Types.BIGINT);
            } else {
                ((CallableStatement) sqlQuery).setLong(i + 1, val);
            }
            ((CallableStatement) sqlQuery).registerOutParameter(i + 1, Types.BIGINT);
        } else {
            ((CallableStatement) sqlQuery).registerOutParameter(i + 1, Types.BIGINT);
        }
    }

    private void setSmallIntValue(int queryType, String value, String paramType,
            PreparedStatement sqlQuery, int i) throws SQLException {
        Short val = null;
        if (value != null) {
            val = new Short(value);
        }
        if (QueryTypes.IN.equals(paramType)) {
            if (queryType == SQLQuery.DS_QUERY_TYPE_NORMAL) {
                if (value == null) {
                    sqlQuery.setNull(i + 1, Types.SMALLINT);
                } else {
                    sqlQuery.setShort(i + 1, val);
                }
            } else {
                if (value == null) {
                    ((CallableStatement) sqlQuery).setNull(i + 1, Types.SMALLINT);
                } else {
                    ((CallableStatement) sqlQuery).setShort(i + 1, val);
                }
            }
        } else if (QueryTypes.INOUT.equals(paramType)) {
            if (value == null) {
                ((CallableStatement) sqlQuery).setNull(i + 1, Types.SMALLINT);
            } else {
                ((CallableStatement) sqlQuery).setShort(i + 1, val);
            }
            ((CallableStatement) sqlQuery).registerOutParameter(i + 1, Types.SMALLINT);
        } else {
            ((CallableStatement) sqlQuery).registerOutParameter(i + 1, Types.SMALLINT);
        }
    }

    private void setTinyIntValue(int queryType, String value, String paramType,
            PreparedStatement sqlQuery, int i) throws SQLException {
        Byte val = null;
        if (value != null) {
            val = new Byte(value);
        }
        if (QueryTypes.IN.equals(paramType)) {
            if (queryType == SQLQuery.DS_QUERY_TYPE_NORMAL) {
                if (value == null) {
                    sqlQuery.setNull(i + 1, Types.TINYINT);
                } else {
                    sqlQuery.setByte(i + 1, val);
                }
            } else {
                if (value == null) {
                    ((CallableStatement) sqlQuery).setNull(i + 1, Types.TINYINT);
                } else {
                    ((CallableStatement) sqlQuery).setByte(i + 1, val);
                }
            }
        } else if (QueryTypes.INOUT.equals(paramType)) {
            if (value == null) {
                ((CallableStatement) sqlQuery).setNull(i + 1, Types.TINYINT);
            } else {
                ((CallableStatement) sqlQuery).setByte(i + 1, val);
            }
            ((CallableStatement) sqlQuery).registerOutParameter(i + 1, Types.TINYINT);
        } else {
            ((CallableStatement) sqlQuery).registerOutParameter(i + 1, Types.TINYINT);
        }
    }

    private void setBitValue(int queryType, String value, String paramType,
            PreparedStatement sqlQuery, int i) throws SQLException {
        Boolean val = null;
        if (value != null) {
            val = Boolean.valueOf(value);
        }
        if (QueryTypes.IN.equals(paramType)) {
            if (queryType == SQLQuery.DS_QUERY_TYPE_NORMAL) {
                if (value == null) {
                    sqlQuery.setNull(i + 1, Types.BIT);
                } else {
                    sqlQuery.setBoolean(i + 1, val);
                }
            } else {
                if (value == null) {
                    ((CallableStatement) sqlQuery).setNull(i + 1, Types.BIT);
                } else {
                    ((CallableStatement) sqlQuery).setBoolean(i + 1, val);
                }
            }
        } else if (QueryTypes.INOUT.equals(paramType)) {
            if (value == null) {
                ((CallableStatement) sqlQuery).setNull(i + 1, Types.BIT);
            } else {
                ((CallableStatement) sqlQuery).setBoolean(i + 1, val);
            }
            ((CallableStatement) sqlQuery).registerOutParameter(i + 1, Types.BIT);
        } else {
            ((CallableStatement) sqlQuery).registerOutParameter(i + 1, Types.BIT);
        }
    }

    private void setNumericValue(int queryType, String value, String paramType,
            PreparedStatement sqlQuery, int i) throws SQLException {
        BigDecimal val = null;
        if (value != null) {
            val = new BigDecimal(value);
        }
        if (QueryTypes.IN.equals(paramType)) {
            if (queryType == SQLQuery.DS_QUERY_TYPE_NORMAL) {
                if (value == null) {
                    sqlQuery.setNull(i + 1, Types.NUMERIC);
                } else {
                    sqlQuery.setBigDecimal(i + 1, val);
                }
            } else {
                if (value == null) {
                    ((CallableStatement) sqlQuery).setNull(i + 1, Types.NUMERIC);
                } else {
                    ((CallableStatement) sqlQuery).setBigDecimal(i + 1, val);
                }
            }
        } else if (QueryTypes.INOUT.equals(paramType)) {
            if (value == null) {
                ((CallableStatement) sqlQuery).setNull(i + 1, Types.NUMERIC);
            } else {
                ((CallableStatement) sqlQuery).setBigDecimal(i + 1, val);
            }
            ((CallableStatement) sqlQuery).registerOutParameter(i + 1, Types.NUMERIC);
        } else {
            ((CallableStatement) sqlQuery).registerOutParameter(i + 1, Types.NUMERIC);
        }
    }

    private void setDoubleValue(int queryType, String value, String paramType,
            PreparedStatement sqlQuery, int i) throws SQLException {
        Double val = null;
        if (value != null) {
            val = Double.parseDouble(value);
        }
        if (QueryTypes.IN.equals(paramType)) {
            if (queryType == SQLQuery.DS_QUERY_TYPE_NORMAL) {
                if (value == null) {
                    sqlQuery.setNull(i + 1, Types.DOUBLE);
                } else {
                    sqlQuery.setDouble(i + 1, val);
                }
            } else {
                if (value == null) {
                    ((CallableStatement) sqlQuery).setNull(i + 1, Types.DOUBLE);
                } else {
                    ((CallableStatement) sqlQuery).setDouble(i + 1, val);
                }
            }
        } else if (QueryTypes.INOUT.equals(paramType)) {
            if (value == null) {
                ((CallableStatement) sqlQuery).setNull(i + 1, Types.DOUBLE);
            } else {
                ((CallableStatement) sqlQuery).setDouble(i + 1, val);
            }
            ((CallableStatement) sqlQuery).registerOutParameter(i + 1, Types.DOUBLE);
        } else {
            ((CallableStatement) sqlQuery).registerOutParameter(i + 1, Types.DOUBLE);
        }
    }

    private void setStringValue(int queryType, String value, String paramType,
            PreparedStatement sqlQuery, int i) throws SQLException {
        if (QueryTypes.IN.equals(paramType)) {
            if (queryType == SQLQuery.DS_QUERY_TYPE_NORMAL) {
                if (value == null) {
                    sqlQuery.setNull(i + 1, Types.VARCHAR);
                } else {
                    sqlQuery.setString(i + 1, value);
                }
            } else {
                if (value == null) {
                    ((CallableStatement) sqlQuery).setNull(i + 1, Types.VARCHAR);
                } else {
                    ((CallableStatement) sqlQuery).setString(i + 1, value);
                }
            }
        } else if (QueryTypes.INOUT.equals(paramType)) {
            if (value == null) {
                ((CallableStatement) sqlQuery).setNull(i + 1, Types.VARCHAR);
            } else {
                ((CallableStatement) sqlQuery).setString(i + 1, value);
            }
            ((CallableStatement) sqlQuery).registerOutParameter(i + 1, Types.VARCHAR);
        } else {
            ((CallableStatement) sqlQuery).registerOutParameter(i + 1, Types.VARCHAR);
        }
    }

    private void setIntValue(int queryType, String value, String paramType,
            PreparedStatement sqlQuery, int i) throws SQLException {
        Integer val = null;
        if (value != null) {
            val = Integer.parseInt(value);
        }
        if (QueryTypes.IN.equals(paramType)) {
            if (queryType == SQLQuery.DS_QUERY_TYPE_NORMAL) {
                if (value == null) {
                    sqlQuery.setNull(i + 1, Types.INTEGER);
                } else {
                    sqlQuery.setInt(i + 1, val);
                }
            } else {
                if (value == null) {
                    ((CallableStatement) sqlQuery).setNull(i + 1, Types.INTEGER);
                } else {
                    ((CallableStatement) sqlQuery).setInt(i + 1, val);
                }
            }
        } else if (QueryTypes.INOUT.equals(paramType)) {
            if (value == null) {
                ((CallableStatement) sqlQuery).setNull(i + 1, Types.INTEGER);
            } else {
                ((CallableStatement) sqlQuery).setInt(i + 1, val);
            }
            ((CallableStatement) sqlQuery).registerOutParameter(i + 1, Types.INTEGER);
        } else {
            ((CallableStatement) sqlQuery).registerOutParameter(i + 1, Types.INTEGER);
        }
    }

    private ParamValue getOutparameterValue(CallableStatement cs, String type, int ordinal)
            throws DataServiceFault {
        try {
            Object elementValue;
            if (type.equals(DBConstants.DataTypes.STRING)) {
                elementValue = cs.getString(ordinal);
                return new ParamValue(elementValue == null ? null : elementValue.toString());
            } else if (type.equals(DBConstants.DataTypes.DOUBLE)) {
                elementValue = cs.getDouble(ordinal);
                return new ParamValue(elementValue == null ? null
                        : ConverterUtil.convertToString((Double) elementValue));
            } else if (type.equals(DBConstants.DataTypes.BIGINT)) {
                elementValue = cs.getLong(ordinal);
                return new ParamValue(elementValue == null ? null
                        : ConverterUtil.convertToString((Long) elementValue));
            } else if (type.equals(DBConstants.DataTypes.INTEGER)) {
                elementValue = cs.getInt(ordinal);
                return new ParamValue(elementValue == null ? null
                        : ConverterUtil.convertToString((Integer) elementValue));
            } else if (type.equals(DBConstants.DataTypes.TIME)) {
                elementValue = cs.getTime(ordinal);
                return new ParamValue(elementValue == null ? null
                        : this.convertToTimeString((Time) elementValue));
            } else if (type.equals(DBConstants.DataTypes.DATE)) {
                elementValue = cs.getDate(ordinal);
                return new ParamValue(elementValue == null ? null
                        : ConverterUtil.convertToString((Date) elementValue));
            } else if (type.equals(DBConstants.DataTypes.TIMESTAMP)) {
                if (timeConvertEnabled) {
                    elementValue = cs.getTimestamp(ordinal, calendar);
                } else {
                    elementValue = cs.getTimestamp(ordinal);
                }
                return new ParamValue(elementValue == null ? null
                        : this.convertToTimestampString((Timestamp) elementValue));
            } else if (type.equals(DBConstants.DataTypes.BLOB)) {
                elementValue = cs.getBlob(ordinal);
                return new ParamValue(elementValue == null ? null
                        : this.getBase64StringFromInputStream(((Blob) elementValue)
                                .getBinaryStream()));
            } else if (type.equals(DBConstants.DataTypes.CLOB)) {
                elementValue = cs.getClob(ordinal);
                return new ParamValue(elementValue == null ? null :
                       deriveValueFromClob((Clob) elementValue));
            } else if (type.equals(DBConstants.DataTypes.SQLXML)) {
                elementValue = cs.getSQLXML(ordinal).getString();
                return new ParamValue(elementValue == null ? null
                        : elementValue.toString());
            } else if (type.equals(DBConstants.DataTypes.STRUCT)) {
                elementValue = cs.getObject(ordinal);
                return new ParamValue(elementValue == null ? null : (Struct) elementValue);
            } else if (type.equals(DBConstants.DataTypes.ARRAY)) {
                Array dataArray = cs.getArray(ordinal);
                ParamValue paramValue = new ParamValue(ParamValue.PARAM_VALUE_ARRAY);
                if (dataArray != null) {
                    this.processSQLArray(dataArray, paramValue);
                }
                return paramValue;
            } else if (type.equals(DBConstants.DataTypes.NUMERIC)) {
                elementValue = cs.getBigDecimal(ordinal);
                return new ParamValue(elementValue == null ? null
                        : ConverterUtil.convertToString((BigDecimal) elementValue));
            } else if (type.equals(DBConstants.DataTypes.BIT)) {
                elementValue = cs.getBoolean(ordinal);
                return new ParamValue(elementValue == null ? null
                        : ConverterUtil.convertToString((Boolean) elementValue));
            } else if (type.equals(DBConstants.DataTypes.TINYINT)) {
                elementValue = cs.getByte(ordinal);
                return new ParamValue(elementValue == null ? null
                        : ConverterUtil.convertToString((Byte) elementValue));
            } else if (type.equals(DBConstants.DataTypes.SMALLINT)) {
                elementValue = cs.getShort(ordinal);
                return new ParamValue(elementValue == null ? null
                        : ConverterUtil.convertToString((Short) elementValue));
            } else if (type.equals(DBConstants.DataTypes.REAL)) {
                elementValue = cs.getFloat(ordinal);
                return new ParamValue(elementValue == null ? null
                        : ConverterUtil.convertToString((Float) elementValue));
            } else if (type.equals(DBConstants.DataTypes.BINARY)) {
                elementValue = cs.getBlob(ordinal);
                return new ParamValue(elementValue == null ? null
                        : this.getBase64StringFromInputStream(((Blob) elementValue)
                                .getBinaryStream()));
            } else {
                throw new DataServiceFault("Unsupported data type: " + type);
            }
        } catch (SQLException e) {
            throw new DataServiceFault(e, "Error in getting sql output parameter values.");
        }
    }

    private String deriveValueFromClob(Clob data) throws DataServiceFault {
        Reader r = null;
        try {
            StringBuilder sb = new StringBuilder();
            r = new BufferedReader((data).getCharacterStream());
            int pos;
            while ((pos = r.read()) != -1) {
                sb.append((char)pos);
            }
            return sb.toString();
        } catch(IOException e) {
            throw new DataServiceFault(e, "Error occurred while reading CLOB value");
        } catch (SQLException e) {
            throw new DataServiceFault(e, "Error occurred while reading CLOB value");
        } finally {
            if (r != null) {
                try {
                    r.close();
                } catch (IOException ignore) {
                }
            }
        }
    }

    public boolean hasRefCursor() {
        return hasRefCursor;
    }

    public Object runPreQuery(InternalParamCollection params, int queryLevel)
            throws DataServiceFault {
        int type = this.getQueryType();
        if (type == SQLQuery.DS_QUERY_TYPE_NORMAL) {
            return this.processPreNormalQuery(params, queryLevel);
        } else if (type == SQLQuery.DS_QUERY_TYPE_STORED_PROC) {
            return this.processPreStoredProcQuery(params, queryLevel);
        } else {
            throw new DataServiceFault("Unsupported query type: " + type);
        }
    }

    public void runPostQuery(Object result, XMLStreamWriter xmlWriter, InternalParamCollection params, int queryLevel)
            throws DataServiceFault {
        int type = this.getQueryType();
        if (type == SQLQuery.DS_QUERY_TYPE_NORMAL) {
            this.processPostNormalQuery(result, xmlWriter, params, queryLevel);
        } else if (type == SQLQuery.DS_QUERY_TYPE_STORED_PROC) {
            this.processPostStoredProcQuery(result, xmlWriter, params, queryLevel);
        } else {
            throw new DataServiceFault("Unsupported query type: " + type);
        }
    }

    @Override
    public void releaseBatchRequestResources() {
        /* clear the TL batch prepared statement */
        this.batchPreparedStatement.set(null);
    }

    private void setAutoCommit(Connection conn, boolean autoCommit) throws SQLException {
        try {
            conn.setAutoCommit(autoCommit);
        } catch (SQLFeatureNotSupportedException ignore) {
            /* some databases does not support this */
        }
    }

    /**
     * This class contains the stored procedure metadata collection.
     */
    private class StoredProcMetadataCollection {

        private List<StoredProcMetadataEntry> entries;

        public StoredProcMetadataCollection(ResultSet rs) throws SQLException {
            entries = new ArrayList<StoredProcMetadataEntry>();
            do { // use do-while loop since rs.next has already called once
                 // previously
                entries.add(new StoredProcMetadataEntry(rs.getString(1), rs.getString(2), rs
                        .getString(3), rs.getString(4), rs.getShort(5), rs.getInt(6), rs
                        .getString(7), rs.getInt(8), rs.getInt(9), rs.getShort(10),
                        rs.getShort(11), rs.getShort(12), rs.getString(13)));
            } while (rs.next());
        }

        public List<StoredProcMetadataEntry> getEntries() {
            return entries;
        }

    }

    /**
     * This class represents a information on a single stored procedure
     * parameter/result element.
     */
    public class StoredProcMetadataEntry {

        private String procedureCatalog;

        private String procedureSchema;

        private String procedureName;

        private String columnName;

        private short columnReturn;

        private int columnDataType;

        private String columnReturnTypeName;

        private int columnPrecision;

        private int columnByteLength;

        private short columnScale;

        private short columnRadix;

        private short columnNullable;

        private String columnRemarks;

        public StoredProcMetadataEntry(String procedureCatalog, String procedureSchema,
                String procedureName, String columnName, short columnReturn, int columnDataType,
                String columnReturnTypeName, int columnPrecision, int columnByteLength,
                short columnScale, short columnRadix, short columnNullable, String columnRemarks) {
            this.procedureCatalog = procedureCatalog;
            this.procedureSchema = procedureSchema;
            this.procedureName = procedureName;
            this.columnName = columnName;
            this.columnReturn = columnReturn;
            this.columnDataType = columnDataType;
            this.columnReturnTypeName = columnReturnTypeName;
            this.columnPrecision = columnPrecision;
            this.columnByteLength = columnByteLength;
            this.columnScale = columnScale;
            this.columnRadix = columnRadix;
            this.columnNullable = columnNullable;
            this.columnRemarks = columnRemarks;
        }

        public String getProcedureCatalog() {
            return procedureCatalog;
        }

        public String getProcedureSchema() {
            return procedureSchema;
        }

        public String getProcedureName() {
            return procedureName;
        }

        public String getColumnName() {
            return columnName;
        }

        public short getColumnReturn() {
            return columnReturn;
        }

        public int getColumnDataType() {
            return columnDataType;
        }

        public String getColumnReturnTypeName() {
            return columnReturnTypeName;
        }

        public int getColumnPrecision() {
            return columnPrecision;
        }

        public int getColumnByteLength() {
            return columnByteLength;
        }

        public short getColumnScale() {
            return columnScale;
        }

        public short getColumnRadix() {
            return columnRadix;
        }

        public short getColumnNullable() {
            return columnNullable;
        }

        public String getColumnRemarks() {
            return columnRemarks;
        }
    }

    /**
     * Internal class to hold fetch size and whether to set fetch size for connection.
     */
    public class FetchSizeProperty {
        private boolean changeFetchSize;

        private int fetchSize;

        public FetchSizeProperty(boolean changeFetchSize, int fetchSize){
            this.changeFetchSize = changeFetchSize;
            this.fetchSize = fetchSize;
        }

        public boolean isChangeFetchSize() {
            return changeFetchSize;
        }

        public int getFetchSize() {
            return fetchSize;
        }
    }

    public QueryType getSqlQueryType() {

        return sqlQueryType;
    }

    public QueryType setSqlQueryType(String query) {

        return sqlQueryType = sqlQueryType(query);
    }

    public QueryType sqlQueryType(String sqlQuery) {

        String query;
        try {
            query = sqlQuery.substring(0, sqlQuery.indexOf(" ")).toUpperCase();
        } catch (IndexOutOfBoundsException e) {
            return QueryType.UNDEFINED;
        }
        
        switch (query) {
            case "UPDATE":
                sqlQueryType = QueryType.UPDATE;
                break;
            case "SELECT":
                sqlQueryType = QueryType.SELECT;
                break;
            case "DELETE":
                sqlQueryType = QueryType.DELETE;
                break;
            case "INSERT":
                sqlQueryType = QueryType.INSERT;
                break;
            default:
                sqlQueryType = QueryType.UNDEFINED;
                break;
        }
        return sqlQueryType;
    }

    public enum QueryType {
        UPDATE,
        INSERT,
        DELETE,
        SELECT,
        UNDEFINED;
    }

}<|MERGE_RESOLUTION|>--- conflicted
+++ resolved
@@ -1686,12 +1686,8 @@
                  try (BufferedReader reader = new BufferedReader(new StringReader(value))) {
                      sqlQuery.setClob(i + 1, reader, value.length());
                  } catch (IOException e) {
-<<<<<<< HEAD
-                     sqlQuery.setNull(i + 1, Types.CLOB);
-=======
                      throw new DataServiceFault(e, "Error processing parameter: " + paramName
                              + ", Error: " + e.getMessage());
->>>>>>> e7d921dd
                  }
              }
          } else if ("INOUT".equals(paramType)) {
@@ -1700,16 +1696,10 @@
                                         Types.CLOB);
              } else {
                  try (BufferedReader reader = new BufferedReader(new StringReader(value))) {
-<<<<<<< HEAD
-                     sqlQuery.setClob(i + 1, reader, value.length());
-                 } catch (IOException e) {
-                     sqlQuery.setNull(i + 1, Types.CLOB);
-=======
                      ((CallableStatement) sqlQuery).setClob(i + 1, reader, value.length());
                  } catch (IOException e) {
                      throw new DataServiceFault(e, "Error processing parameter: " + paramName + ", Error: "
                              + e.getMessage());
->>>>>>> e7d921dd
                  }
              }
              ((CallableStatement) sqlQuery).registerOutParameter(i + 1,
