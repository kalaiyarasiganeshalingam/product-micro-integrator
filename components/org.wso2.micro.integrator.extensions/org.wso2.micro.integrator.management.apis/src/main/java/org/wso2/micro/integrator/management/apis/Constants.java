--- conflicted
+++ resolved
@@ -35,12 +35,9 @@
     public static final String PREFIX_MESSAGE_PROCESSORS = "/message-processors";
     public static final String PREFIX_LOCAL_ENTRIES = "/local-entries";
     public static final String PREFIX_CONNECTORS = "/connectors";
-<<<<<<< HEAD
     public static final String PREFIX_LOGIN = "/login";
     public static final String PREFIX_LOGOUT = "/logout";
-=======
     public static final String PREFIX_SERVER_DATA = "/server";
->>>>>>> 414c8c98
 
     public static final String COUNT = "count";
     public static final String LIST = "list";
