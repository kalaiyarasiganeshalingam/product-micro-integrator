/*
* Copyright (c) 2019, WSO2 Inc. (http://www.wso2.org) All Rights Reserved.
*
* WSO2 Inc. licenses this file to you under the Apache License,
* Version 2.0 (the "License"); you may not use this file except
* in compliance with the License.
* You may obtain a copy of the License at
*
*    http://www.apache.org/licenses/LICENSE-2.0
*
* Unless required by applicable law or agreed to in writing,
* software distributed under the License is distributed on an
* "AS IS" BASIS, WITHOUT WARRANTIES OR CONDITIONS OF ANY
* KIND, either express or implied. See the License for the
* specific language governing permissions and limitations
* under the License.
 */

package utils

import (
	"bufio"
	"crypto/tls"
	"encoding/json"
	"errors"
	"fmt"
	"net/http"
	"os"
	"runtime"
	"strings"

	"github.com/olekukonko/tablewriter"
	"golang.org/x/crypto/ssh/terminal"
	"gopkg.in/resty.v1"
)

// Invoke http-post request using go-resty
func InvokePOSTRequest(url string, headers map[string]string, body string) (*resty.Response, error) {

	AllowInsecureSSLConnection()
	resp, err := resty.R().SetHeaders(headers).SetBody(body).Post(url)

	return resp, err
}

// Invoke http-get request using go-resty
func InvokeGETRequest(url string, headers map[string]string, params map[string]string) (*resty.Response, error) {

	AllowInsecureSSLConnection()
	resp, err := resty.R().SetQueryParams(params).SetHeaders(headers).Get(url)

	return resp, err
}

// Invoke http-put request using go-resty
func InvokeUPDATERequest(url string, headers map[string]string, body map[string]string) (*resty.Response, error) {

	AllowInsecureSSLConnection()
	resp, err := resty.R().SetHeaders(headers).SetBody(body).Patch(url)

	return resp, err
}

// Invoke http-delete request using go-resty
func InvokeDELETERequest(url string, headers map[string]string) (*resty.Response, error) {

	resp, err := resty.R().SetHeaders(headers).Delete(url)

	return resp, err
}

func PromptForUsername() string {
	reader := bufio.NewReader(os.Stdin)

	fmt.Print("Enter Username: ")
	username, _ := reader.ReadString('\n')

	return username
}

func PromptForPassword() string {
	fmt.Print("Enter Password: ")
	bytePassword, _ := terminal.ReadPassword(0)
	password := string(bytePassword)
	fmt.Println()
	return password
}

// return a string containing the file name, function name
// and the line number of a specified entry on the call stack
func WhereAmI(depthList ...int) string {
	var depth int
	if depthList == nil {
		depth = 1
	} else {
		depth = depthList[0]
	}
	function, file, line, _ := runtime.Caller(depth)
	return fmt.Sprintf("File: %s Line: %d Function: %s ", chopPath(file), line, runtime.FuncForPC(function).Name())
}

// return the source filename after the last slash
func chopPath(original string) string {
	i := strings.LastIndex(original, "/")
	if i == -1 {
		return original
	} else {
		return original[i+1:]
	}
}

func PrintList(list []string) {
	for _, item := range list {
		fmt.Println(item)
	}
}

func AllowInsecureSSLConnection() {
	resty.SetTLSClientConfig(&tls.Config{InsecureSkipVerify: true})
}

// Unmarshal Data from the response to the respective struct
// @param url: url of rest api
// @param model: struct object
// @return struct object
// @return error
func UnmarshalData(url string, params map[string]string, model interface{}) (interface{}, error) {

	Logln(LogPrefixInfo+"URL:", url)

	headers := make(map[string]string)

	resp, err := InvokeGETRequest(url, headers, params)

	if err != nil {
		HandleErrorAndExit("Unable to connect to host", nil)
	}

	Logln(LogPrefixInfo+"Response:", resp.Status())

	if resp.StatusCode() == http.StatusOK {
		response := model
		unmarshalError := json.Unmarshal([]byte(resp.Body()), &response)

		if unmarshalError != nil {
			HandleErrorAndExit(LogPrefixError+"invalid JSON response", unmarshalError)
		}
		return response, nil
	} else {
		if len(resp.Body()) == 0 {
			return nil, errors.New(resp.Status())
		} else {
			data := UnmarshalJsonToStringMap(resp.Body())
			return data["Error"], errors.New(resp.Status())
		}
	}
}

func UpdateMILogger(loggerName, loggingLevel string) string {

	url := GetRESTAPIBase() + PrefixLogging
	Logln(LogPrefixInfo+"URL:", url)
	headers := make(map[string]string)
	body := make(map[string]string)
	body["loggerName"] = loggerName
	body["loggingLevel"] = loggingLevel

	resp, err := InvokeUPDATERequest(url, headers, body)

	if err != nil {
		HandleErrorAndExit("Unable to connect to host", nil)
	}

	Logln(LogPrefixInfo+"Response:", string(resp.Status()))
	data := UnmarshalJsonToStringMap(resp.Body())
	if resp.StatusCode() == http.StatusOK {
		return data["message"]
	} else {
		return data["Error"]
	}
}

func GetUrlAndParams(urlPrefix, key, value string) (string, map[string]string) {
	url := GetRESTAPIBase() + urlPrefix
	params := make(map[string]string)
	params[key] = value
	return url, params
}

func GetCmdFlags(cmd string) string {
	var showCmdFlags = "Flags:\n" +
		"  -h, --help\t\thelp for " + cmd + "\n" +
		"Global Flags:\n" +
		"  -v, --verbose\t\tEnable verbose mode\n"
	return showCmdFlags
}

func GetCmdUsage(program, cmd, subcmd, arg string) string {
	var showCmdUsage = "Usage:\n" +
		"  " + program + " " + cmd + " " + subcmd + "\n" +
		"  " + program + " " + cmd + " " + subcmd + " " + arg + "\n\n"
	return showCmdUsage
}

<<<<<<< HEAD
func InitRemoteConfigData() {

	filePath := GetServerConfigFilePath()
	if IsFileExist(filePath) {
		RemoteConfigData.Load(filePath)
	} else {
		Logln(LogPrefixWarning + "RemoteConfig: file not found at: " + filePath +
			" Adding the default config file.")
		RemoteConfigData.Reset()
		_ = RemoteConfigData.AddRemote(DefaultRemoteName, DefaultHost, DefaultPort)
		_ = RemoteConfigData.SelectRemote(DefaultRemoteName)
		RemoteConfigData.Persist(filePath)
	}
}

func GetRESTAPIBase() string {

	var restAPIBase string
	if RemoteConfigData.CurrentServer != "" {
		restAPIBase = HTTPSProtocol + RemoteConfigData.Remotes[RemoteConfigData.CurrentServer].Url + ":" +
			RemoteConfigData.Remotes[RemoteConfigData.CurrentServer].Port + "/" + Context + "/"
	} else {
		// this cannot happen usually
		errMessage := `micro integrator is not specified. Please run "` + ProjectName + ` remote" command`
		HandleErrorAndExit(LogPrefixError, errors.New(errMessage))
	}

	return restAPIBase
}

func UnmarshalJsonToStringMap(body []byte) map[string]string {
	var data map[string]string
	unmarshalError := json.Unmarshal(body, &data)
	if unmarshalError != nil {
		HandleErrorAndExit(LogPrefixError+"invalid JSON response", unmarshalError)
	}
	return data
=======
func GetTableWriter() *tablewriter.Table {
	table := tablewriter.NewWriter(os.Stdout)
	table.SetAlignment(tablewriter.ALIGN_LEFT)
	table.SetBorder(false)
	table.SetColumnSeparator(" ")
	return table
}

func printTable(columnData []string, dataChannel <-chan []string) {
	table := GetTableWriter()

	table.Append(columnData)

	for v := range dataChannel {
		table.Append(v)
	}
	table.Render()
}

func PrintItemList(itemList IterableStringArray, columnData []string, emptyWarning string) {
	if itemList.GetCount() > 0 {
		printTable(columnData, itemList.GetDataIterator())
	} else {
		fmt.Println(emptyWarning)
	}
>>>>>>> 93b0b69a
}<|MERGE_RESOLUTION|>--- conflicted
+++ resolved
@@ -202,7 +202,6 @@
 	return showCmdUsage
 }
 
-<<<<<<< HEAD
 func InitRemoteConfigData() {
 
 	filePath := GetServerConfigFilePath()
@@ -240,7 +239,8 @@
 		HandleErrorAndExit(LogPrefixError+"invalid JSON response", unmarshalError)
 	}
 	return data
-=======
+}
+
 func GetTableWriter() *tablewriter.Table {
 	table := tablewriter.NewWriter(os.Stdout)
 	table.SetAlignment(tablewriter.ALIGN_LEFT)
@@ -266,5 +266,4 @@
 	} else {
 		fmt.Println(emptyWarning)
 	}
->>>>>>> 93b0b69a
 }