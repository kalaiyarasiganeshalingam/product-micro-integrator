--- conflicted
+++ resolved
@@ -19,13 +19,8 @@
 -->
 <internalApis>
     <apis>
-<<<<<<< HEAD
-<!--        <api name="PrometheusApi" protocol="http" class="org.wso2.carbon.prometheus.publisher.service.MetricAPI"/>-->
+        <api name="PrometheusApi" protocol="http" class="org.wso2.micro.integrator.prometheus.publisher.service.MetricAPI"/>
         <!--<api class="org.wso2.micro.integrator.management.apis.ManagementInternalApi" name="ManagementApi"
-=======
-        <api name="PrometheusApi" protocol="http" class="org.wso2.micro.integrator.prometheus.publisher.service.MetricAPI"/>
-        <api class="org.wso2.micro.integrator.management.apis.ManagementInternalApi" name="ManagementApi"
->>>>>>> 3d7f6076
              protocol="https">
             <handlers>
                 <handler class="org.wso2.micro.integrator.management.apis.security.handler.BasicSecurityHandler"
