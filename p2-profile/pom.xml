<!--
  ~ Copyright (c) 2016, WSO2 Inc. (http://www.wso2.org) All Rights Reserved.
  ~
  ~ WSO2 Inc. licenses this file to you under the Apache License,
  ~ Version 2.0 (the "License"); you may not use this file except
  ~ in compliance with the License.
  ~ You may obtain a copy of the License at
  ~
  ~ http://www.apache.org/licenses/LICENSE-2.0
  ~
  ~ Unless required by applicable law or agreed to in writing,
  ~ software distributed under the License is distributed on an
  ~ "AS IS" BASIS, WITHOUT WARRANTIES OR CONDITIONS OF ANY
  ~ KIND, either express or implied. See the License for the
  ~ specific language governing permissions and limitations
  ~ under the License.
  -->

<project xmlns="http://maven.apache.org/POM/4.0.0" xmlns:xsi="http://www.w3.org/2001/XMLSchema-instance" xsi:schemaLocation="http://maven.apache.org/POM/4.0.0 http://maven.apache.org/maven-v4_0_0.xsd">

    <parent>
        <groupId>org.wso2.ei</groupId>
        <artifactId>wso2-micro-integrator-parent</artifactId>
        <version>1.1.0-SNAPSHOT</version>
        <relativePath>../pom.xml</relativePath>
    </parent>

    <modelVersion>4.0.0</modelVersion>
    <artifactId>micro-integrator-p2-profile</artifactId>
    <packaging>pom</packaging>
    <name>WSO2 Enterprise Integrator - micro-integrator P2 Profile Generation</name>
    <url>http://www.wso2.org</url>

    <build>
        <plugins>
            <plugin>
                <groupId>org.apache.maven.plugins</groupId>
                <artifactId>maven-dependency-plugin</artifactId>
                <inherited>false</inherited>
                <executions>
                    <execution>
                        <id>2-unpack-equinox-executable</id>
                        <phase>test</phase>
                        <goals>
                            <goal>unpack</goal>
                        </goals>
                        <configuration>
                            <artifactItems>
                                <artifactItem>
                                    <groupId>org.eclipse.equinox</groupId>
                                    <artifactId>org.eclipse.equinox.executable</artifactId>
                                    <version>3.5.0.v20110530-7P7NFUFFLWUl76mart</version>
                                    <type>zip</type>
                                    <overWrite>false</overWrite>
                                    <outputDirectory>target</outputDirectory>
                                </artifactItem>
                            </artifactItems>
                        </configuration>
                    </execution>
                </executions>
            </plugin>
            <plugin>
                <groupId>org.wso2.maven</groupId>
                <artifactId>carbon-p2-plugin</artifactId>
                <version>${carbon.p2.plugin.version}</version>
                <executions>
                    <execution>
                        <id>2-p2-repo-generation</id>
                        <phase>package</phase>
                        <goals>
                            <goal>p2-repo-gen</goal>
                        </goals>
                        <configuration>
                            <metadataRepository>file:${basedir}/target/p2-repo</metadataRepository>
                            <artifactRepository>file:${basedir}/target/p2-repo</artifactRepository>
                            <publishArtifacts>true</publishArtifacts>
                            <publishArtifactRepository>true</publishArtifactRepository>
                            <featureArtifacts>

                                <featureArtifactDef>
                                    org.apache.synapse:org.apache.synapse.wso2.feature:${synapse.version}
                                </featureArtifactDef>
<!--                                <featureArtifactDef>-->
<!--                                    org.wso2.carbon.crypto:org.wso2.carbon.crypto.feature:${carbon.crypto.version}-->
<!--                                </featureArtifactDef>-->
                                <featureArtifactDef>
                                    org.apache.synapse:org.apache.synapse.transport.fix.feature:${synapse.version}
                                </featureArtifactDef>
                                <featureArtifactDef>
                                    org.apache.synapse:org.apache.synapse.transport.nhttp.feature:${synapse.version}
                                </featureArtifactDef>
                                <featureArtifactDef>
                                    org.apache.synapse:org.apache.synapse.transport.vfs.feature:${synapse.version}
                                </featureArtifactDef>
<!--                                &lt;!&ndash;1. Carbon-Mediation&ndash;&gt;-->
                                <featureArtifactDef>
                                    org.wso2.ei:org.wso2.micro.integrator.mediators.server.feature:${product.mi.version}
                                </featureArtifactDef>
                                <featureArtifactDef>
                                    org.wso2.ei:org.wso2.micro.integrator.initializer.feature:${product.mi.version}
                                </featureArtifactDef>
                               <!-- TODO This is moved to MI but commented out as it seems to be unnecessary.
                                Check later and remvoe
                                <featureArtifactDef>
                                    org.wso2.ei:org.wso2.micro.integrator.task.server.feature:${project.version}
                                </featureArtifactDef> -->
                                <featureArtifactDef>
                                    org.wso2.carbon.mediation:org.wso2.carbon.relay.server.feature:${carbon.mediation.version}
                                </featureArtifactDef>
                                <featureArtifactDef>
                                    org.wso2.carbon.mediation:org.wso2.carbon.mediator.smooks.server.feature:${carbon.mediation.version}
                                </featureArtifactDef>
                                <featureArtifactDef>
                                    org.wso2.carbon.mediation:org.wso2.carbon.mediator.datamapper.server.feature:${carbon.mediation.version}
                                </featureArtifactDef>
                                <featureArtifactDef>
                                    org.wso2.carbon.mediation:org.wso2.carbon.mediator.datamapper.engine.feature:${carbon.mediation.version}
                                </featureArtifactDef>


<!--                                &lt;!&ndash;TODO&ndash;&gt;-->
                                <featureArtifactDef>
                                    org.wso2.ei:org.wso2.micro.integrator.inbound.endpoints.server.feature:${project.version}
                                </featureArtifactDef>
                               <featureArtifactDef>
                                    org.wso2.ei:org.wso2.micro.integrator.mediation.ntask.feature:${project.version}
                                </featureArtifactDef>
                                <!--TODO This feature packs whole set of admin services , checked few bundles and seems not
                                needed. Let's verify once integration tests are done and remove this.
                                <featureArtifactDef>
                                    org.wso2.carbon.mediation:org.wso2.carbon.mediation.admin.feature:${carbon.mediation.version}
                                </featureArtifactDef>-->
                                <!-- This feature is used for synapse admin service. Hence, commented out as it seems to be unnecessary.
                                <featureArtifactDef>
                                    org.wso2.carbon.mediation:org.wso2.carbon.application.mgt.synapse.server.feature:${carbon.mediation.version}>
                                </featureArtifactDef>-->
                                <featureArtifactDef>
                                    org.wso2.ei:org.wso2.micro.integrator.prometheus.publisher.feature:${project.version}
                                </featureArtifactDef>

                                <!--2 Carbon-Kernel-->
                                <featureArtifactDef>
                                    org.wso2.carbon:org.wso2.carbon.core.runtime.feature:${carbon.kernel.version}
                                </featureArtifactDef>

                                <!--Analytics-->
                                <featureArtifactDef>
                                    org.wso2.carbon.analytics-common:org.wso2.carbon.databridge.datapublisher.feature:${carbon.analytics.common.version}
                                </featureArtifactDef>
                                <featureArtifactDef>
                                    org.wso2.ei:org.wso2.micro.integrator.analytics.messageflow.data.publisher.feature:${project.version}
                                </featureArtifactDef>


                                <featureArtifactDef>
                                    org.wso2.ei:org.wso2.micro.integrator.ntask.core.feature:${project.version}
                                </featureArtifactDef>

                                <!--11 Axis2 Transports-->
                                <featureArtifactDef>
                                    org.apache.axis2.transport:org.apache.axis2.transport.jms.feature:${axis2.transport.version}
                                </featureArtifactDef>
                                <featureArtifactDef>
                                    org.apache.axis2.transport:org.apache.axis2.transport.mail.feature:${axis2.transport.version}
                                </featureArtifactDef>
                                <featureArtifactDef>
                                    org.apache.axis2.transport:org.apache.axis2.transport.tcp.feature:${axis2.transport.version}
                                </featureArtifactDef>
                                <featureArtifactDef>
                                    org.apache.axis2.transport:org.apache.axis2.transport.udp.feature:${axis2.transport.version}
                                </featureArtifactDef>
                                <featureArtifactDef>
                                    org.apache.axis2.transport:org.apache.axis2.transport.xmpp.feature:${axis2.transport.version}
                                </featureArtifactDef>
                                <featureArtifactDef>
                                    org.apache.axis2.transport:org.apache.axis2.transport.rabbitmq.feature:${axis2.transport.version}
                                </featureArtifactDef>
                                <featureArtifactDef>
                                    org.apache.axis2.transport:org.apache.axis2.transport.mqtt.feature:${axis2.transport.version}
                                </featureArtifactDef>
                                <featureArtifactDef>
                                    org.wso2.ciphertool:org.wso2.ciphertool.feature:${cipher.tool.version}
                                </featureArtifactDef>
                                <featureArtifactDef>
                                    org.wso2.carbon.mediation:org.wso2.carbon.transports.sap.feature:${carbon.mediation.version}
                                </featureArtifactDef>
                                <featureArtifactDef>
                                    org.wso2.ei:org.wso2.micro.integrator.websocket.feature:${project.version}
                                </featureArtifactDef>

                                <featureArtifactDef>
                                    org.wso2.ei:org.wso2.micro.integrator.server.feature:${product.mi.version}
                                </featureArtifactDef>
                                <featureArtifactDef>
                                    org.wso2.ei:org.wso2.micro.integrator.identity.xacml.mediator.feature:${project.version}
                                </featureArtifactDef>
<<<<<<< HEAD
                                <featureArtifactDef>
                                    org.wso2.ei:org.wso2.micro.integrator.mediator.publishevent.server.feature:${project.version}
=======

                                <featureArtifactDef>
                                    org.wso2.ei:org.wso2.micro.integrator.security.server.feature:${product.mi.version}
>>>>>>> 00233251
                                </featureArtifactDef>
                            </featureArtifacts>
                        </configuration>
                    </execution>
                    <!--Need for Feature profile START-->
                    <!--Need carbon.product file for this.-->
                    <execution>
                        <id>publishing-product</id>
                        <phase>package</phase>
                        <goals>
                            <goal>publish-product</goal>
                        </goals>
                        <configuration>
                            <productConfigurationFile>${basedir}/carbon.product</productConfigurationFile>
                            <executable>
                                ${basedir}/target/org.eclipse.equinox.executable_3.5.0.v20110530-7P7NFUFFLWUl76mart
                            </executable>
                            <metadataRepository>file:${basedir}/target/p2-repo</metadataRepository>
                            <artifactRepository>file:${basedir}/target/p2-repo</artifactRepository>
                        </configuration>
                    </execution>
                    <execution>
                        <id>creating-default-product</id>
                        <phase>package</phase>
                        <goals>
                            <goal>materialize-product</goal>
                        </goals>
                        <configuration>
                            <productConfigurationFile>${basedir}/carbon.product</productConfigurationFile>
                            <metadataRepository>file:${basedir}/target/p2-repo</metadataRepository>
                            <artifactRepository>file:${basedir}/target/p2-repo</artifactRepository>
                            <targetPath>
                                file:${basedir}/target/wso2carbon-core-${carbon.kernel.version}/wso2/components
                            </targetPath>
                            <profile>micro-integrator-default</profile>
                        </configuration>
                    </execution>
                    <!--END-->
                    <!--*.feature.group should be added for multi profiles? Only a sub set from the above (feature) list?-->
                    <execution>
                        <id>3-p2-profile-generation</id>
                        <phase>package</phase>
                        <goals>
                            <goal>p2-profile-gen</goal>
                        </goals>
                        <configuration>
                            <profile>micro-integrator-default</profile>
                            <metadataRepository>file:${basedir}/target/p2-repo</metadataRepository>
                            <artifactRepository>file:${basedir}/target/p2-repo</artifactRepository>
                            <destination>
                                ${basedir}/target/wso2carbon-core-${carbon.kernel.version}/wso2/components
                            </destination>
                            <deleteOldProfileFiles>true</deleteOldProfileFiles>
                            <features>
                                <feature>
                                    <id>org.wso2.micro.integrator.mediator.publishevent.server.feature.group</id>
                                    <version>${product.mi.version}</version>
                                </feature>
                                <feature>
                                    <id>org.apache.synapse.wso2.feature.group</id>
                                    <version>${synapse.version}</version>
                                </feature>
                                <feature>
                                    <id>org.apache.synapse.transport.fix.feature.group</id>
                                    <version>${synapse.version}</version>
                                </feature>
                                <feature>
                                    <id>org.apache.synapse.transport.nhttp.feature.group</id>
                                    <version>${synapse.version}</version>
                                </feature>
                                <feature>
                                    <id>org.apache.synapse.transport.vfs.feature.group</id>
                                    <version>${synapse.version}</version>
                                </feature>
                                <!--1 Carbon Mediation -->
                                <feature>
                                    <id>org.wso2.micro.integrator.mediators.server.feature.group</id>
                                    <version>${product.mi.version}</version>
                                </feature>
                                <feature>
                                    <id>org.wso2.carbon.relay.server.feature.group</id>
                                    <version>${carbon.mediation.version}</version>
                                </feature>
                                <feature>
                                    <id>org.wso2.carbon.mediator.smooks.server.feature.group</id>
                                    <version>${carbon.mediation.version}</version>
                                </feature>
                                <feature>
                                    <id>org.wso2.carbon.mediator.datamapper.server.feature.group</id>
                                    <version>${carbon.mediation.version}</version>
                                </feature>
                                <feature>
                                    <id>org.wso2.carbon.mediator.datamapper.engine.feature.group</id>
                                    <version>${carbon.mediation.version}</version>
                                </feature>

                                <feature>
                                    <id>org.wso2.carbon.transports.sap.feature.group</id>
                                    <version>${carbon.mediation.version}</version>
                                </feature>

                                <feature>
                                    <id>org.wso2.micro.integrator.websocket.feature.group</id>
                                    <version>${project.version}</version>
                                </feature>

                                <feature>
                                    <id>org.wso2.micro.integrator.inbound.endpoints.server.feature.group</id>
                                    <version>${project.version}</version>
                                </feature>
                                <feature>
                                    <id>org.wso2.micro.integrator.mediation.ntask.feature.group</id>
                                    <version>${project.version}</version>
                                </feature>
                               <!--TODO This feature corresponds to Admin Services, hence we might not need this
                                <feature>
                                    <id>org.wso2.carbon.mediation.configadmin.server.feature.group</id>
                                    <version>${carbon.mediation.version}</version>
                                </feature>-->
                                <feature>
                                    <id>org.wso2.micro.integrator.identity.xacml.mediator.feature.group</id>
                                    <version>${project.version}</version>
                                </feature>
                                <feature>
                                    <id>org.wso2.micro.integrator.prometheus.publisher.feature.group</id>
                                    <version>${project.version}</version>
                                </feature>

                                <!-- 2 Carbon-Kernel -->
                                <feature>
                                    <id>org.wso2.carbon.core.runtime.feature.group</id>
                                    <version>${carbon.kernel.version}</version>
                                </feature>

                                <!-- 3 Carbon Commons -->
                                <!--Need to remove Registry dependency-->
                                <feature>
                                    <id>org.wso2.micro.integrator.ntask.core.feature.group</id>
                                    <version>${project.version}</version>
                                </feature>
                                <feature>
                                    <id>org.wso2.carbon.databridge.datapublisher.feature.group</id>
                                    <version>${carbon.analytics.common.version}</version>
                                </feature>
                                <feature>
                                    <id>org.wso2.micro.integrator.analytics.messageflow.data.publisher.feature.group</id>
                                    <version>${project.version}</version>
                                </feature>

                                <!--11 Axis2 Transports-->
                                <feature>
                                    <id>org.apache.axis2.transport.jms.feature.group</id>
                                    <version>${axis2.transport.version}</version>
                                </feature>
                                <feature>
                                    <id>org.apache.axis2.transport.mail.feature.group</id>
                                    <version>${axis2.transport.version}</version>
                                </feature>
                                <feature>
                                    <id>org.apache.axis2.transport.tcp.feature.group</id>
                                    <version>${axis2.transport.version}</version>
                                </feature>
                                <feature>
                                    <id>org.apache.axis2.transport.udp.feature.group</id>
                                    <version>${axis2.transport.version}</version>
                                </feature>
                                <feature>
                                    <id>org.apache.axis2.transport.xmpp.feature.group</id>
                                    <version>${axis2.transport.version}</version>
                                </feature>
                                <feature>
                                    <id>org.apache.axis2.transport.rabbitmq.feature.group</id>
                                    <version>${axis2.transport.version}</version>
                                </feature>
                                <feature>
                                    <id>org.apache.axis2.transport.mqtt.feature.group</id>
                                    <version>${axis2.transport.version}</version>
                                </feature>

                                <!-- 12 Ciphertool -->
                                <feature>
                                    <id>org.wso2.ciphertool.feature.group</id>
                                    <version>${cipher.tool.version}</version>
                                </feature>
                                <feature>
                                    <id>org.wso2.micro.integrator.server.feature.group</id>
                                    <version>${product.mi.version}</version>
                                </feature>
                                <feature>
                                    <id>org.wso2.micro.integrator.initializer.feature.group</id>
                                    <version>${product.mi.version}</version>
                                </feature>
                                <feature>
                                    <id>org.wso2.micro.integrator.security.server.feature.group</id>
                                    <version>${product.mi.version}</version>
                                </feature>
<!--                                <feature>-->
<!--                                    <id>org.wso2.carbon.crypto.feature.group</id>-->
<!--                                    <version>${carbon.crypto.version}</version>-->
<!--                                </feature>-->
                            </features>
                        </configuration>
                    </execution>

                </executions>
            </plugin>

            <plugin>
                <groupId>org.apache.maven.plugins</groupId>
                <artifactId>maven-antrun-plugin</artifactId>
                <executions>
                    <execution>
                        <id>creating-required-resources</id>
                        <phase>generate-resources</phase>
                        <configuration>
                            <target>
                                <mkdir dir="target/wso2carbon-core-${carbon.kernel.version}/wso2/deployment/server" />
                            </target>
                        </configuration>
                        <goals>
                            <goal>run</goal>
                        </goals>
                    </execution>
                    <execution>
                        <phase>package</phase>
                        <goals>
                            <goal>run</goal>
                        </goals>
                        <configuration>
                            <target>
                                <replace token="false" value="true" dir="target/wso2carbon-core-${carbon.kernel.version}/wso2/components">
                                    <include name="**/bundles.info" />
                                </replace>
                            </target>
                        </configuration>
                    </execution>
                </executions>
            </plugin>

        </plugins>
    </build>

</project>
<|MERGE_RESOLUTION|>--- conflicted
+++ resolved
@@ -194,14 +194,12 @@
                                 <featureArtifactDef>
                                     org.wso2.ei:org.wso2.micro.integrator.identity.xacml.mediator.feature:${project.version}
                                 </featureArtifactDef>
-<<<<<<< HEAD
                                 <featureArtifactDef>
                                     org.wso2.ei:org.wso2.micro.integrator.mediator.publishevent.server.feature:${project.version}
-=======
+                                </featureArtifactDef>
 
                                 <featureArtifactDef>
                                     org.wso2.ei:org.wso2.micro.integrator.security.server.feature:${product.mi.version}
->>>>>>> 00233251
                                 </featureArtifactDef>
                             </featureArtifacts>
                         </configuration>
