<!--
  ~ Copyright (c) 2016, WSO2 Inc. (http://www.wso2.org) All Rights Reserved.
  ~
  ~ WSO2 Inc. licenses this file to you under the Apache License,
  ~ Version 2.0 (the "License"); you may not use this file except
  ~ in compliance with the License.
  ~ You may obtain a copy of the License at
  ~
  ~ http://www.apache.org/licenses/LICENSE-2.0
  ~
  ~ Unless required by applicable law or agreed to in writing,
  ~ software distributed under the License is distributed on an
  ~ "AS IS" BASIS, WITHOUT WARRANTIES OR CONDITIONS OF ANY
  ~ KIND, either express or implied. See the License for the
  ~ specific language governing permissions and limitations
  ~ under the License.
  -->

<project xmlns="http://maven.apache.org/POM/4.0.0" xmlns:xsi="http://www.w3.org/2001/XMLSchema-instance" xsi:schemaLocation="http://maven.apache.org/POM/4.0.0 http://maven.apache.org/maven-v4_0_0.xsd">

    <parent>
        <groupId>org.wso2.ei</groupId>
        <artifactId>wso2-micro-integrator-parent</artifactId>
        <version>1.1.0-SNAPSHOT</version>
        <relativePath>../pom.xml</relativePath>
    </parent>

    <modelVersion>4.0.0</modelVersion>
    <artifactId>micro-integrator-p2-profile</artifactId>
    <packaging>pom</packaging>
    <name>WSO2 Enterprise Integrator - micro-integrator P2 Profile Generation</name>
    <url>http://www.wso2.org</url>

    <build>
        <plugins>
            <plugin>
                <groupId>org.apache.maven.plugins</groupId>
                <artifactId>maven-dependency-plugin</artifactId>
                <inherited>false</inherited>
                <executions>
                    <execution>
                        <id>2-unpack-equinox-executable</id>
                        <phase>test</phase>
                        <goals>
                            <goal>unpack</goal>
                        </goals>
                        <configuration>
                            <artifactItems>
                                <artifactItem>
                                    <groupId>org.eclipse.equinox</groupId>
                                    <artifactId>org.eclipse.equinox.executable</artifactId>
                                    <version>3.5.0.v20110530-7P7NFUFFLWUl76mart</version>
                                    <type>zip</type>
                                    <overWrite>false</overWrite>
                                    <outputDirectory>target</outputDirectory>
                                </artifactItem>
                            </artifactItems>
                        </configuration>
                    </execution>
                </executions>
            </plugin>
            <plugin>
                <groupId>org.wso2.maven</groupId>
                <artifactId>carbon-p2-plugin</artifactId>
                <version>${carbon.p2.plugin.version}</version>
                <executions>
                    <execution>
                        <id>2-p2-repo-generation</id>
                        <phase>package</phase>
                        <goals>
                            <goal>p2-repo-gen</goal>
                        </goals>
                        <configuration>
                            <metadataRepository>file:${basedir}/target/p2-repo</metadataRepository>
                            <artifactRepository>file:${basedir}/target/p2-repo</artifactRepository>
                            <publishArtifacts>true</publishArtifacts>
                            <publishArtifactRepository>true</publishArtifactRepository>
                            <featureArtifacts>

                                <featureArtifactDef>
                                    org.apache.synapse:org.apache.synapse.wso2.feature:${synapse.version}
                                </featureArtifactDef>
<!--                                <featureArtifactDef>-->
<!--                                    org.wso2.carbon.crypto:org.wso2.carbon.crypto.feature:${carbon.crypto.version}-->
<!--                                </featureArtifactDef>-->
                                <featureArtifactDef>
                                    org.apache.synapse:org.apache.synapse.transport.fix.feature:${synapse.version}
                                </featureArtifactDef>
                                <featureArtifactDef>
                                    org.apache.synapse:org.apache.synapse.transport.nhttp.feature:${synapse.version}
                                </featureArtifactDef>
                                <featureArtifactDef>
                                    org.apache.synapse:org.apache.synapse.transport.vfs.feature:${synapse.version}
                                </featureArtifactDef>
<!--                                &lt;!&ndash;1. Carbon-Mediation&ndash;&gt;-->
                                <featureArtifactDef>
                                    org.wso2.ei:org.wso2.micro.integrator.mediators.server.feature:${product.mi.version}
                                </featureArtifactDef>
                                <featureArtifactDef>
                                    org.wso2.ei:org.wso2.micro.integrator.initializer.feature:${product.mi.version}
                                </featureArtifactDef>
                               <!-- TODO This is moved to MI but commented out as it seems to be unnecessary.
                                Check later and remvoe
                                <featureArtifactDef>
                                    org.wso2.ei:org.wso2.micro.integrator.task.server.feature:${project.version}
                                </featureArtifactDef> -->
                                <featureArtifactDef>
                                    org.wso2.carbon.mediation:org.wso2.carbon.relay.server.feature:${carbon.mediation.version}
                                </featureArtifactDef>
<!--                                <featureArtifactDef>-->
<!--                                    org.wso2.carbon.mediation:org.wso2.carbon.mediator.smooks.server.feature:${carbon.mediation.version}-->
<!--                                </featureArtifactDef>-->
                                <featureArtifactDef>
                                    org.wso2.carbon.mediation:org.wso2.carbon.mediator.datamapper.server.feature:${carbon.mediation.version}
                                </featureArtifactDef>
                                <featureArtifactDef>
                                    org.wso2.carbon.mediation:org.wso2.carbon.mediator.datamapper.engine.feature:${carbon.mediation.version}
                                </featureArtifactDef>


<!--                                &lt;!&ndash;TODO&ndash;&gt;-->
                                <featureArtifactDef>
                                    org.wso2.ei:org.wso2.micro.integrator.inbound.endpoints.server.feature:${project.version}
                                </featureArtifactDef>
                               <featureArtifactDef>
                                    org.wso2.ei:org.wso2.micro.integrator.mediation.ntask.feature:${project.version}
                                </featureArtifactDef>
                                <!--TODO This feature packs whole set of admin services , checked few bundles and seems not
                                needed. Let's verify once integration tests are done and remove this.
                                <featureArtifactDef>
                                    org.wso2.carbon.mediation:org.wso2.carbon.mediation.admin.feature:${carbon.mediation.version}
                                </featureArtifactDef>-->
                                <!-- This feature is used for synapse admin service. Hence, commented out as it seems to be unnecessary.
                                <featureArtifactDef>
                                    org.wso2.carbon.mediation:org.wso2.carbon.application.mgt.synapse.server.feature:${carbon.mediation.version}>
                                </featureArtifactDef>-->
<!--                                <featureArtifactDef>-->
<!--                                    org.wso2.carbon.mediation:org.wso2.carbon.event.sink.server.feature:${carbon.mediation.version}-->
<!--                                </featureArtifactDef>-->
<!--                                <featureArtifactDef>-->
<!--                                    org.wso2.carbon.mediation:org.wso2.carbon.mediator.publishevent.server.feature:${carbon.mediation.version}-->
<!--                                </featureArtifactDef>-->
                                <featureArtifactDef>
                                    org.wso2.ei:org.wso2.micro.integrator.prometheus.publisher.feature:${project.version}
                                </featureArtifactDef>

                                <!--2 Carbon-Kernel-->
                                <featureArtifactDef>
                                    org.wso2.carbon:org.wso2.carbon.core.runtime.feature:${carbon.kernel.version}
                                </featureArtifactDef>

                                <!--Analytics-->
<!--                                <featureArtifactDef>-->
<!--                                    org.wso2.carbon.analytics-common:org.wso2.carbon.databridge.datapublisher.feature:${carbon.analytics.common.version}-->
<!--                                </featureArtifactDef>-->
<!--                                <featureArtifactDef>-->
<!--                                    org.wso2.carbon.mediation:org.wso2.carbon.das.messageflow.data.publisher.feature:${carbon.mediation.version}-->
<!--                                </featureArtifactDef>-->


                                <featureArtifactDef>
                                    org.wso2.ei:org.wso2.micro.integrator.ntask.core.feature:${project.version}
                                </featureArtifactDef>

                                <!--11 Axis2 Transports-->
                                <featureArtifactDef>
                                    org.apache.axis2.transport:org.apache.axis2.transport.jms.feature:${axis2.transport.version}
                                </featureArtifactDef>
                                <featureArtifactDef>
                                    org.apache.axis2.transport:org.apache.axis2.transport.mail.feature:${axis2.transport.version}
                                </featureArtifactDef>
                                <featureArtifactDef>
                                    org.apache.axis2.transport:org.apache.axis2.transport.tcp.feature:${axis2.transport.version}
                                </featureArtifactDef>
                                <featureArtifactDef>
                                    org.apache.axis2.transport:org.apache.axis2.transport.udp.feature:${axis2.transport.version}
                                </featureArtifactDef>
                                <featureArtifactDef>
                                    org.apache.axis2.transport:org.apache.axis2.transport.xmpp.feature:${axis2.transport.version}
                                </featureArtifactDef>
                                <featureArtifactDef>
                                    org.apache.axis2.transport:org.apache.axis2.transport.rabbitmq.feature:${axis2.transport.version}
                                </featureArtifactDef>
                                <featureArtifactDef>
                                    org.apache.axis2.transport:org.apache.axis2.transport.mqtt.feature:${axis2.transport.version}
                                </featureArtifactDef>
                                <featureArtifactDef>
                                    org.wso2.ciphertool:org.wso2.ciphertool.feature:${cipher.tool.version}
                                </featureArtifactDef>
                                <featureArtifactDef>
                                    org.wso2.carbon.mediation:org.wso2.carbon.transports.sap.feature:${carbon.mediation.version}
                                </featureArtifactDef>
                                <featureArtifactDef>
                                    org.wso2.ei:org.wso2.micro.integrator.websocket.feature:${project.version}
                                </featureArtifactDef>

                                <featureArtifactDef>
                                    org.wso2.ei:org.wso2.micro.integrator.server.feature:${product.mi.version}
                                </featureArtifactDef>
<!--                                <featureArtifactDef>-->
<!--                                    org.wso2.carbon.mediation:org.wso2.carbon.identity.xacml.mediator.feature:${carbon.mediation.version}-->
<!--                                </featureArtifactDef>-->
                            </featureArtifacts>
                        </configuration>
                    </execution>
                    <!--Need for Feature profile START-->
                    <!--Need carbon.product file for this.-->
                    <execution>
                        <id>publishing-product</id>
                        <phase>package</phase>
                        <goals>
                            <goal>publish-product</goal>
                        </goals>
                        <configuration>
                            <productConfigurationFile>${basedir}/carbon.product</productConfigurationFile>
                            <executable>
                                ${basedir}/target/org.eclipse.equinox.executable_3.5.0.v20110530-7P7NFUFFLWUl76mart
                            </executable>
                            <metadataRepository>file:${basedir}/target/p2-repo</metadataRepository>
                            <artifactRepository>file:${basedir}/target/p2-repo</artifactRepository>
                        </configuration>
                    </execution>
                    <execution>
                        <id>creating-default-product</id>
                        <phase>package</phase>
                        <goals>
                            <goal>materialize-product</goal>
                        </goals>
                        <configuration>
                            <productConfigurationFile>${basedir}/carbon.product</productConfigurationFile>
                            <metadataRepository>file:${basedir}/target/p2-repo</metadataRepository>
                            <artifactRepository>file:${basedir}/target/p2-repo</artifactRepository>
                            <targetPath>
                                file:${basedir}/target/wso2carbon-core-${carbon.kernel.version}/wso2/components
                            </targetPath>
                            <profile>micro-integrator-default</profile>
                        </configuration>
                    </execution>
                    <!--END-->
                    <!--*.feature.group should be added for multi profiles? Only a sub set from the above (feature) list?-->
                    <execution>
                        <id>3-p2-profile-generation</id>
                        <phase>package</phase>
                        <goals>
                            <goal>p2-profile-gen</goal>
                        </goals>
                        <configuration>
                            <profile>micro-integrator-default</profile>
                            <metadataRepository>file:${basedir}/target/p2-repo</metadataRepository>
                            <artifactRepository>file:${basedir}/target/p2-repo</artifactRepository>
                            <destination>
                                ${basedir}/target/wso2carbon-core-${carbon.kernel.version}/wso2/components
                            </destination>
                            <deleteOldProfileFiles>true</deleteOldProfileFiles>
                            <features>
                                <feature>
                                    <id>org.apache.synapse.wso2.feature.group</id>
                                    <version>${synapse.version}</version>
                                </feature>
                                <feature>
                                    <id>org.apache.synapse.transport.fix.feature.group</id>
                                    <version>${synapse.version}</version>
                                </feature>
                                <feature>
                                    <id>org.apache.synapse.transport.nhttp.feature.group</id>
                                    <version>${synapse.version}</version>
                                </feature>
                                <feature>
                                    <id>org.apache.synapse.transport.vfs.feature.group</id>
                                    <version>${synapse.version}</version>
                                </feature>
                                <!--1 Carbon Mediation -->
                                <feature>
                                    <id>org.wso2.micro.integrator.mediators.server.feature.group</id>
                                    <version>${product.mi.version}</version>
                                </feature>
                                <feature>
                                    <id>org.wso2.carbon.relay.server.feature.group</id>
                                    <version>${carbon.mediation.version}</version>
                                </feature>
<!--                                <feature>-->
<!--                                    <id>org.wso2.carbon.mediator.smooks.server.feature.group</id>-->
<!--                                    <version>${carbon.mediation.version}</version>-->
<!--                                </feature>-->
                                <feature>
                                    <id>org.wso2.carbon.mediator.datamapper.server.feature.group</id>
                                    <version>${carbon.mediation.version}</version>
                                </feature>
                                <feature>
                                    <id>org.wso2.carbon.mediator.datamapper.engine.feature.group</id>
                                    <version>${carbon.mediation.version}</version>
                                </feature>

                                <feature>
                                    <id>org.wso2.carbon.transports.sap.feature.group</id>
                                    <version>${carbon.mediation.version}</version>
                                </feature>

                                <feature>
                                    <id>org.wso2.micro.integrator.websocket.feature.group</id>
                                    <version>${project.version}</version>
                                </feature>

                                <feature>
                                    <id>org.wso2.micro.integrator.inbound.endpoints.server.feature.group</id>
                                    <version>${project.version}</version>
                                </feature>
                                <feature>
                                    <id>org.wso2.micro.integrator.mediation.ntask.feature.group</id>
                                    <version>${project.version}</version>
                                </feature>
                               <!--TODO This feature corresponds to Admin Services, hence we might not need this
                                <feature>
                                    <id>org.wso2.carbon.mediation.configadmin.server.feature.group</id>
                                    <version>${carbon.mediation.version}</version>
                                </feature>-->
<!--                                <feature>-->
<<<<<<< HEAD
<!--                                    <id>org.wso2.carbon.mediation.admin.feature.group</id>-->
=======
<!--                                    <id>org.wso2.carbon.identity.oauth.mediator.feature.group</id>-->
>>>>>>> b59d70ec
<!--                                    <version>${carbon.mediation.version}</version>-->
<!--                                </feature>-->
<!--                                <feature>-->
<!--                                    <id>org.wso2.carbon.identity.xacml.mediator.feature.group</id>-->
<!--                                    <version>${carbon.mediation.version}</version>-->
<!--                                </feature>-->
<!--                                <feature>-->
<!--                                    <id>org.wso2.carbon.event.sink.server.feature.group</id>-->
<!--                                    <version>${carbon.mediation.version}</version>-->
<!--                                </feature>-->
<!--                                <feature>-->
<!--                                    <id>org.wso2.carbon.mediator.publishevent.server.feature.group</id>-->
<!--                                    <version>${carbon.mediation.version}</version>-->
<!--                                </feature>-->
                                <feature>
                                    <id>org.wso2.micro.integrator.prometheus.publisher.feature.group</id>
                                    <version>${project.version}</version>
                                </feature>

                                <!-- 2 Carbon-Kernel -->
                                <feature>
                                    <id>org.wso2.carbon.core.runtime.feature.group</id>
                                    <version>${carbon.kernel.version}</version>
                                </feature>

                                <!-- 3 Carbon Commons -->
                                <!--Need to remove Registry dependency-->
                                <feature>
                                    <id>org.wso2.micro.integrator.ntask.core.feature.group</id>
                                    <version>${project.version}</version>
                                </feature>
<!--                                <feature>-->
<!--                                    <id>org.wso2.carbon.databridge.datapublisher.feature.group</id>-->
<!--                                    <version>${carbon.analytics.common.version}</version>-->
<!--                                </feature>-->
<!--                                <feature>-->
<!--                                    <id>org.wso2.carbon.das.messageflow.data.publisher.feature.group</id>-->
<!--                                    <version>${carbon.mediation.version}</version>-->
<!--                                </feature>-->

                                <!--11 Axis2 Transports-->
                                <feature>
                                    <id>org.apache.axis2.transport.jms.feature.group</id>
                                    <version>${axis2.transport.version}</version>
                                </feature>
                                <feature>
                                    <id>org.apache.axis2.transport.mail.feature.group</id>
                                    <version>${axis2.transport.version}</version>
                                </feature>
                                <feature>
                                    <id>org.apache.axis2.transport.tcp.feature.group</id>
                                    <version>${axis2.transport.version}</version>
                                </feature>
                                <feature>
                                    <id>org.apache.axis2.transport.udp.feature.group</id>
                                    <version>${axis2.transport.version}</version>
                                </feature>
                                <feature>
                                    <id>org.apache.axis2.transport.xmpp.feature.group</id>
                                    <version>${axis2.transport.version}</version>
                                </feature>
                                <feature>
                                    <id>org.apache.axis2.transport.rabbitmq.feature.group</id>
                                    <version>${axis2.transport.version}</version>
                                </feature>
                                <feature>
                                    <id>org.apache.axis2.transport.mqtt.feature.group</id>
                                    <version>${axis2.transport.version}</version>
                                </feature>

                                <!-- 12 Ciphertool -->
                                <feature>
                                    <id>org.wso2.ciphertool.feature.group</id>
                                    <version>${cipher.tool.version}</version>
                                </feature>
                                <feature>
                                    <id>org.wso2.micro.integrator.server.feature.group</id>
                                    <version>${product.mi.version}</version>
                                </feature>
                                <feature>
                                    <id>org.wso2.micro.integrator.initializer.feature.group</id>
                                    <version>${product.mi.version}</version>
                                </feature>
<!--                                <feature>-->
<!--                                    <id>org.wso2.carbon.crypto.feature.group</id>-->
<!--                                    <version>${carbon.crypto.version}</version>-->
<!--                                </feature>-->
                            </features>
                        </configuration>
                    </execution>

                </executions>
            </plugin>

            <plugin>
                <groupId>org.apache.maven.plugins</groupId>
                <artifactId>maven-antrun-plugin</artifactId>
                <executions>
                    <execution>
                        <id>creating-required-resources</id>
                        <phase>generate-resources</phase>
                        <configuration>
                            <target>
                                <mkdir dir="target/wso2carbon-core-${carbon.kernel.version}/wso2/deployment/server" />
                            </target>
                        </configuration>
                        <goals>
                            <goal>run</goal>
                        </goals>
                    </execution>
                    <execution>
                        <phase>package</phase>
                        <goals>
                            <goal>run</goal>
                        </goals>
                        <configuration>
                            <target>
                                <replace token="false" value="true" dir="target/wso2carbon-core-${carbon.kernel.version}/wso2/components">
                                    <include name="**/bundles.info" />
                                </replace>
                            </target>
                        </configuration>
                    </execution>
                </executions>
            </plugin>

        </plugins>
    </build>

</project>
<|MERGE_RESOLUTION|>--- conflicted
+++ resolved
@@ -315,14 +315,6 @@
                                     <version>${carbon.mediation.version}</version>
                                 </feature>-->
 <!--                                <feature>-->
-<<<<<<< HEAD
-<!--                                    <id>org.wso2.carbon.mediation.admin.feature.group</id>-->
-=======
-<!--                                    <id>org.wso2.carbon.identity.oauth.mediator.feature.group</id>-->
->>>>>>> b59d70ec
-<!--                                    <version>${carbon.mediation.version}</version>-->
-<!--                                </feature>-->
-<!--                                <feature>-->
 <!--                                    <id>org.wso2.carbon.identity.xacml.mediator.feature.group</id>-->
 <!--                                    <version>${carbon.mediation.version}</version>-->
 <!--                                </feature>-->
