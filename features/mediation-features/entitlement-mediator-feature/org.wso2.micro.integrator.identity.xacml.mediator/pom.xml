<?xml version="1.0" ?>
<!--
  ~ Copyright (c) 2019, WSO2 Inc. (http://www.wso2.org) All Rights Reserved.
  ~
  ~ WSO2 Inc. licenses this file to you under the Apache License,
  ~ Version 2.0 (the "License"); you may not use this file except
  ~ in compliance with the License.
  ~ You may obtain a copy of the License at
  ~
  ~ http://www.apache.org/licenses/LICENSE-2.0
  ~
  ~ Unless required by applicable law or agreed to in writing,
  ~ software distributed under the License is distributed on an
  ~ "AS IS" BASIS, WITHOUT WARRANTIES OR CONDITIONS OF ANY
  ~ KIND, either express or implied. See the License for the
  ~ specific language governing permissions and limitations
  ~ under the License.
  -->
<project xmlns="http://maven.apache.org/POM/4.0.0" xmlns:xsi="http://www.w3.org/2001/XMLSchema-instance" xsi:schemaLocation="http://maven.apache.org/POM/4.0.0 http://maven.apache.org/maven-v4_0_0.xsd">
    <parent>
        <artifactId>mediation-features</artifactId>
        <groupId>org.wso2.ei</groupId>
        <version>4.1.0-SNAPSHOT</version>
        <relativePath>../../pom.xml</relativePath>
    </parent>

    <modelVersion>4.0.0</modelVersion>
    <artifactId>org.wso2.micro.integrator.identity.xacml.mediator.feature</artifactId>

    <packaging>pom</packaging>
    <name>WSO2 Micro Integrator - XACML Mediation Feature</name>
    <url>http://wso2.org</url>
    <description>This feature contains the bundles required for XACML Mediation functionality</description>
    <dependencies>
        <dependency>
            <groupId>org.wso2.ei</groupId>
            <artifactId>org.wso2.micro.integrator.identity.entitlement.mediator</artifactId>
        </dependency>
        <dependency>
            <groupId>org.wso2.carbon.identity.framework</groupId>
            <artifactId>org.wso2.carbon.identity.entitlement.stub</artifactId>
        </dependency>
        <dependency>
            <groupId>org.wso2.carbon</groupId>
            <artifactId>org.wso2.carbon.authenticator.stub</artifactId>
        </dependency>
        <dependency>
            <groupId>libthrift.wso2</groupId>
            <artifactId>libthrift</artifactId>
        </dependency>
<<<<<<< HEAD
        <dependency>
            <groupId>slf4j.wso2</groupId>
            <artifactId>slf4j</artifactId>
        </dependency>
        <dependency>
            <groupId>org.wso2.carbon.identity.saml.common</groupId>
            <artifactId>org.wso2.carbon.identity.saml.common.util</artifactId>
        </dependency>
        <dependency>
            <groupId>org.apache.santuario</groupId>
            <artifactId>xmlsec</artifactId>
        </dependency>
        <dependency>
            <groupId>org.wso2.orbit.xalan</groupId>
            <artifactId>xalan</artifactId>
        </dependency>
        <dependency>
            <groupId>org.wso2.orbit.jsr105</groupId>
            <artifactId>jsr105</artifactId>
        </dependency>
=======
>>>>>>> e02eabb0
    </dependencies>
    <build>
        <plugins>
            <plugin>
                <groupId>org.wso2.maven</groupId>
                <artifactId>carbon-p2-plugin</artifactId>
                <version>${carbon.p2.plugin.version}</version>
                <executions>
                    <execution>
                        <id>4-p2-feature-generation</id>
                        <phase>package</phase>
                        <goals>
                            <goal>p2-feature-gen</goal>
                        </goals>
                        <configuration>
                            <id>org.wso2.micro.integrator.identity.xacml.mediator</id>
                            <propertiesFile>../../../etc/feature.properties</propertiesFile>
                            <adviceFile>
                                <properties>
                                    <propertyDef>org.wso2.carbon.p2.category.type:server</propertyDef>
                                </properties>
                            </adviceFile>
                            <bundles>
                                <bundleDef>libthrift.wso2:libthrift</bundleDef>
                                <bundleDef>org.wso2.ei:org.wso2.micro.integrator.identity.entitlement.mediator
                                </bundleDef>
                                <bundleDef>
                                    org.wso2.carbon.identity.framework:org.wso2.carbon.identity.entitlement.stub
                                </bundleDef>
                                <bundleDef>org.wso2.carbon:org.wso2.carbon.authenticator.stub</bundleDef>
                                <bundleDef>org.wso2.carbon.commons:org.wso2.carbon.identity.entitlement.stub</bundleDef>
<<<<<<< HEAD
                                <bundleDef>slf4j.wso2:slf4j</bundleDef>
                                <bundleDef>org.wso2.orbit.xalan:xalan</bundleDef>
                                <bundleDef>org.apache.santuario:xmlsec</bundleDef>
                                <bundleDef>org.wso2.carbon.identity.saml.common:org.wso2.carbon.identity.saml.common.util</bundleDef>
                                <bundleDef>org.wso2.orbit.jsr105:jsr105</bundleDef>
=======
>>>>>>> e02eabb0
                            </bundles>
                            <importFeatures>
                                <importFeatureDef>org.apache.synapse.wso2:compatible:${synapse.version}
                                </importFeatureDef>
                            </importFeatures>
                        </configuration>
                    </execution>
                </executions>
            </plugin>
        </plugins>
    </build>
</project><|MERGE_RESOLUTION|>--- conflicted
+++ resolved
@@ -44,14 +44,11 @@
             <groupId>org.wso2.carbon</groupId>
             <artifactId>org.wso2.carbon.authenticator.stub</artifactId>
         </dependency>
+
+
         <dependency>
             <groupId>libthrift.wso2</groupId>
             <artifactId>libthrift</artifactId>
-        </dependency>
-<<<<<<< HEAD
-        <dependency>
-            <groupId>slf4j.wso2</groupId>
-            <artifactId>slf4j</artifactId>
         </dependency>
         <dependency>
             <groupId>org.wso2.carbon.identity.saml.common</groupId>
@@ -69,8 +66,6 @@
             <groupId>org.wso2.orbit.jsr105</groupId>
             <artifactId>jsr105</artifactId>
         </dependency>
-=======
->>>>>>> e02eabb0
     </dependencies>
     <build>
         <plugins>
@@ -102,14 +97,10 @@
                                 </bundleDef>
                                 <bundleDef>org.wso2.carbon:org.wso2.carbon.authenticator.stub</bundleDef>
                                 <bundleDef>org.wso2.carbon.commons:org.wso2.carbon.identity.entitlement.stub</bundleDef>
-<<<<<<< HEAD
-                                <bundleDef>slf4j.wso2:slf4j</bundleDef>
                                 <bundleDef>org.wso2.orbit.xalan:xalan</bundleDef>
                                 <bundleDef>org.apache.santuario:xmlsec</bundleDef>
                                 <bundleDef>org.wso2.carbon.identity.saml.common:org.wso2.carbon.identity.saml.common.util</bundleDef>
                                 <bundleDef>org.wso2.orbit.jsr105:jsr105</bundleDef>
-=======
->>>>>>> e02eabb0
                             </bundles>
                             <importFeatures>
                                 <importFeatureDef>org.apache.synapse.wso2:compatible:${synapse.version}
